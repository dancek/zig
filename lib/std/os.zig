// SPDX-License-Identifier: MIT
// Copyright (c) 2015-2020 Zig Contributors
// This file is part of [zig](https://ziglang.org/), which is MIT licensed.
// The MIT license requires this copyright notice to be included in all copies
// and substantial portions of the software.
// This file contains thin wrappers around OS-specific APIs, with these
// specific goals in mind:
// * Convert "errno"-style error codes into Zig errors.
// * When null-terminated byte buffers are required, provide APIs which accept
//   slices as well as APIs which accept null-terminated byte buffers. Same goes
//   for UTF-16LE encoding.
// * Where operating systems share APIs, e.g. POSIX, these thin wrappers provide
//   cross platform abstracting.
// * When there exists a corresponding libc function and linking libc, the libc
//   implementation is used. Exceptions are made for known buggy areas of libc.
//   On Linux libc can be side-stepped by using `std.os.linux` directly.
// * For Windows, this file represents the API that libc would provide for
//   Windows. For thin wrappers around Windows-specific APIs, see `std.os.windows`.
// Note: The Zig standard library does not support POSIX thread cancellation, and
// in general EINTR is handled by trying again.

const root = @import("root");
const std = @import("std.zig");
const builtin = @import("builtin");
const assert = std.debug.assert;
const math = std.math;
const mem = std.mem;
const elf = std.elf;
const dl = @import("dynamic_library.zig");
const MAX_PATH_BYTES = std.fs.MAX_PATH_BYTES;

pub const darwin = @import("os/darwin.zig");
pub const dragonfly = @import("os/dragonfly.zig");
pub const freebsd = @import("os/freebsd.zig");
pub const netbsd = @import("os/netbsd.zig");
pub const openbsd = @import("os/openbsd.zig");
pub const linux = @import("os/linux.zig");
pub const uefi = @import("os/uefi.zig");
pub const wasi = @import("os/wasi.zig");
pub const windows = @import("os/windows.zig");

comptime {
    assert(@import("std") == std); // std lib tests require --override-lib-dir
}

test "" {
    _ = darwin;
    _ = freebsd;
    _ = linux;
    _ = netbsd;
    _ = openbsd;
    _ = uefi;
    _ = wasi;
    _ = windows;

    _ = @import("os/test.zig");
}

/// Applications can override the `system` API layer in their root source file.
/// Otherwise, when linking libc, this is the C API.
/// When not linking libc, it is the OS-specific system interface.
pub const system = if (@hasDecl(root, "os") and root.os != @This())
    root.os.system
else if (builtin.link_libc)
    std.c
else switch (builtin.os.tag) {
    .macos, .ios, .watchos, .tvos => darwin,
    .freebsd => freebsd,
    .linux => linux,
    .netbsd => netbsd,
    .openbsd => openbsd,
    .dragonfly => dragonfly,
    .wasi => wasi,
    .windows => windows,
    else => struct {},
};

pub usingnamespace @import("os/bits.zig");

pub const socket_t = if (builtin.os.tag == .windows) windows.ws2_32.SOCKET else fd_t;

/// See also `getenv`. Populated by startup code before main().
/// TODO this is a footgun because the value will be undefined when using `zig build-lib`.
/// https://github.com/ziglang/zig/issues/4524
pub var environ: [][*:0]u8 = undefined;

/// Populated by startup code before main().
/// Not available on Windows. See `std.process.args`
/// for obtaining the process arguments.
pub var argv: [][*:0]u8 = undefined;

/// To obtain errno, call this function with the return value of the
/// system function call. For some systems this will obtain the value directly
/// from the return code; for others it will use a thread-local errno variable.
/// Therefore, this function only returns a well-defined value when it is called
/// directly after the system function call which one wants to learn the errno
/// value of.
pub const errno = system.getErrno;

/// Closes the file descriptor.
/// This function is not capable of returning any indication of failure. An
/// application which wants to ensure writes have succeeded before closing
/// must call `fsync` before `close`.
/// Note: The Zig standard library does not support POSIX thread cancellation.
pub fn close(fd: fd_t) void {
    if (builtin.os.tag == .windows) {
        return windows.CloseHandle(fd);
    }
    if (builtin.os.tag == .wasi) {
        _ = wasi.fd_close(fd);
        return;
    }
    if (comptime std.Target.current.isDarwin()) {
        // This avoids the EINTR problem.
        switch (darwin.getErrno(darwin.@"close$NOCANCEL"(fd))) {
            EBADF => unreachable, // Always a race condition.
            else => return,
        }
    }
    switch (errno(system.close(fd))) {
        EBADF => unreachable, // Always a race condition.
        EINTR => return, // This is still a success. See https://github.com/ziglang/zig/issues/2425
        else => return,
    }
}

pub const GetRandomError = OpenError;

/// Obtain a series of random bytes. These bytes can be used to seed user-space
/// random number generators or for cryptographic purposes.
/// When linking against libc, this calls the
/// appropriate OS-specific library call. Otherwise it uses the zig standard
/// library implementation.
pub fn getrandom(buffer: []u8) GetRandomError!void {
    if (builtin.os.tag == .windows) {
        return windows.RtlGenRandom(buffer);
    }
    if (builtin.os.tag == .linux or builtin.os.tag == .freebsd) {
        var buf = buffer;
        const use_c = builtin.os.tag != .linux or
            std.c.versionCheck(builtin.Version{ .major = 2, .minor = 25, .patch = 0 }).ok;

        while (buf.len != 0) {
            var err: u16 = undefined;

            const num_read = if (use_c) blk: {
                const rc = std.c.getrandom(buf.ptr, buf.len, 0);
                err = std.c.getErrno(rc);
                break :blk @bitCast(usize, rc);
            } else blk: {
                const rc = linux.getrandom(buf.ptr, buf.len, 0);
                err = linux.getErrno(rc);
                break :blk rc;
            };

            switch (err) {
                0 => buf = buf[num_read..],
                EINVAL => unreachable,
                EFAULT => unreachable,
                EINTR => continue,
                ENOSYS => return getRandomBytesDevURandom(buf),
                else => return unexpectedErrno(err),
            }
        }
        return;
    }
    switch (builtin.os.tag) {
        .netbsd, .openbsd, .macos, .ios, .tvos, .watchos => {
            system.arc4random_buf(buffer.ptr, buffer.len);
            return;
        },
        .wasi => switch (wasi.random_get(buffer.ptr, buffer.len)) {
            0 => return,
            else => |err| return unexpectedErrno(err),
        },
        else => return getRandomBytesDevURandom(buffer),
    }
}

fn getRandomBytesDevURandom(buf: []u8) !void {
    const fd = try openZ("/dev/urandom", O_RDONLY | O_CLOEXEC, 0);
    defer close(fd);

    const st = try fstat(fd);
    if (!S_ISCHR(st.mode)) {
        return error.NoDevice;
    }

    const file = std.fs.File{
        .handle = fd,
        .capable_io_mode = .blocking,
        .intended_io_mode = .blocking,
    };
    const stream = file.inStream();
    stream.readNoEof(buf) catch return error.Unexpected;
}

/// Causes abnormal process termination.
/// If linking against libc, this calls the abort() libc function. Otherwise
/// it raises SIGABRT followed by SIGKILL and finally lo
pub fn abort() noreturn {
    @setCold(true);
    // MSVCRT abort() sometimes opens a popup window which is undesirable, so
    // even when linking libc on Windows we use our own abort implementation.
    // See https://github.com/ziglang/zig/issues/2071 for more details.
    if (builtin.os.tag == .windows) {
        if (builtin.mode == .Debug) {
            @breakpoint();
        }
        windows.kernel32.ExitProcess(3);
    }
    if (!builtin.link_libc and builtin.os.tag == .linux) {
        raise(SIGABRT) catch {};

        // TODO the rest of the implementation of abort() from musl libc here

        raise(SIGKILL) catch {};
        exit(127);
    }
    if (builtin.os.tag == .uefi) {
        exit(0); // TODO choose appropriate exit code
    }
    if (builtin.os.tag == .wasi) {
        @breakpoint();
        exit(1);
    }

    system.abort();
}

pub const RaiseError = UnexpectedError;

pub fn raise(sig: u8) RaiseError!void {
    if (builtin.link_libc) {
        switch (errno(system.raise(sig))) {
            0 => return,
            else => |err| return unexpectedErrno(err),
        }
    }

    if (builtin.os.tag == .linux) {
        var set: linux.sigset_t = undefined;
        // block application signals
        _ = linux.sigprocmask(SIG_BLOCK, &linux.app_mask, &set);

        const tid = linux.gettid();
        const rc = linux.tkill(tid, sig);

        // restore signal mask
        _ = linux.sigprocmask(SIG_SETMASK, &set, null);

        switch (errno(rc)) {
            0 => return,
            else => |err| return unexpectedErrno(err),
        }
    }

    @compileError("std.os.raise unimplemented for this target");
}

pub const KillError = error{PermissionDenied} || UnexpectedError;

pub fn kill(pid: pid_t, sig: u8) KillError!void {
    switch (errno(system.kill(pid, sig))) {
        0 => return,
        EINVAL => unreachable, // invalid signal
        EPERM => return error.PermissionDenied,
        ESRCH => unreachable, // always a race condition
        else => |err| return unexpectedErrno(err),
    }
}

/// Exits the program cleanly with the specified status code.
pub fn exit(status: u8) noreturn {
    if (builtin.link_libc) {
        system.exit(status);
    }
    if (builtin.os.tag == .windows) {
        windows.kernel32.ExitProcess(status);
    }
    if (builtin.os.tag == .wasi) {
        wasi.proc_exit(status);
    }
    if (builtin.os.tag == .linux and !builtin.single_threaded) {
        linux.exit_group(status);
    }
    if (builtin.os.tag == .uefi) {
        // exit() is only avaliable if exitBootServices() has not been called yet.
        // This call to exit should not fail, so we don't care about its return value.
        if (uefi.system_table.boot_services) |bs| {
            _ = bs.exit(uefi.handle, @intToEnum(uefi.Status, status), 0, null);
        }
        // If we can't exit, reboot the system instead.
        uefi.system_table.runtime_services.resetSystem(uefi.tables.ResetType.ResetCold, @intToEnum(uefi.Status, status), 0, null);
    }
    system.exit(status);
}

pub const ReadError = error{
    InputOutput,
    SystemResources,
    IsDir,
    OperationAborted,
    BrokenPipe,
    ConnectionResetByPeer,
    ConnectionTimedOut,
    NotOpenForReading,

    /// This error occurs when no global event loop is configured,
    /// and reading from the file descriptor would block.
    WouldBlock,

    /// In WASI, this error occurs when the file descriptor does
    /// not hold the required rights to read from it.
    AccessDenied,
} || UnexpectedError;

/// Returns the number of bytes that were read, which can be less than
/// buf.len. If 0 bytes were read, that means EOF.
/// If `fd` is opened in non blocking mode, the function will return error.WouldBlock
/// when EAGAIN is received.
///
/// Linux has a limit on how many bytes may be transferred in one `read` call, which is `0x7ffff000`
/// on both 64-bit and 32-bit systems. This is due to using a signed C int as the return value, as
/// well as stuffing the errno codes into the last `4096` values. This is noted on the `read` man page.
/// The limit on Darwin is `0x7fffffff`, trying to read more than that returns EINVAL.
/// For POSIX the limit is `math.maxInt(isize)`.
pub fn read(fd: fd_t, buf: []u8) ReadError!usize {
    if (builtin.os.tag == .windows) {
        return windows.ReadFile(fd, buf, null, std.io.default_mode);
    }
    if (builtin.os.tag == .wasi and !builtin.link_libc) {
        const iovs = [1]iovec{iovec{
            .iov_base = buf.ptr,
            .iov_len = buf.len,
        }};

        var nread: usize = undefined;
        switch (wasi.fd_read(fd, &iovs, iovs.len, &nread)) {
            wasi.ESUCCESS => return nread,
            wasi.EINTR => unreachable,
            wasi.EINVAL => unreachable,
            wasi.EFAULT => unreachable,
            wasi.EAGAIN => unreachable,
            wasi.EBADF => return error.NotOpenForReading, // Can be a race condition.
            wasi.EIO => return error.InputOutput,
            wasi.EISDIR => return error.IsDir,
            wasi.ENOBUFS => return error.SystemResources,
            wasi.ENOMEM => return error.SystemResources,
            wasi.ECONNRESET => return error.ConnectionResetByPeer,
            wasi.ETIMEDOUT => return error.ConnectionTimedOut,
            wasi.ENOTCAPABLE => return error.AccessDenied,
            else => |err| return unexpectedErrno(err),
        }
    }

    // Prevents EINVAL.
    const max_count = switch (std.Target.current.os.tag) {
        .linux => 0x7ffff000,
        .macos, .ios, .watchos, .tvos => math.maxInt(i32),
        else => math.maxInt(isize),
    };
    const adjusted_len = math.min(max_count, buf.len);

    while (true) {
        const rc = system.read(fd, buf.ptr, adjusted_len);
        switch (errno(rc)) {
            0 => return @intCast(usize, rc),
            EINTR => continue,
            EINVAL => unreachable,
            EFAULT => unreachable,
            EAGAIN => return error.WouldBlock,
            EBADF => return error.NotOpenForReading, // Can be a race condition.
            EIO => return error.InputOutput,
            EISDIR => return error.IsDir,
            ENOBUFS => return error.SystemResources,
            ENOMEM => return error.SystemResources,
            ECONNRESET => return error.ConnectionResetByPeer,
            ETIMEDOUT => return error.ConnectionTimedOut,
            else => |err| return unexpectedErrno(err),
        }
    }
    return index;
}

/// Number of bytes read is returned. Upon reading end-of-file, zero is returned.
///
/// For POSIX systems, if `fd` is opened in non blocking mode, the function will
/// return error.WouldBlock when EAGAIN is received.
/// On Windows, if the application has a global event loop enabled, I/O Completion Ports are
/// used to perform the I/O. `error.WouldBlock` is not possible on Windows.
///
/// This operation is non-atomic on the following systems:
/// * Windows
/// On these systems, the read races with concurrent writes to the same file descriptor.
pub fn readv(fd: fd_t, iov: []const iovec) ReadError!usize {
    if (std.Target.current.os.tag == .windows) {
        // TODO improve this to use ReadFileScatter
        if (iov.len == 0) return @as(usize, 0);
        const first = iov[0];
        return read(fd, first.iov_base[0..first.iov_len]);
    }
    if (builtin.os.tag == .wasi) {
        var nread: usize = undefined;
        switch (wasi.fd_read(fd, iov.ptr, iov.len, &nread)) {
            wasi.ESUCCESS => return nread,
            wasi.EINTR => unreachable,
            wasi.EINVAL => unreachable,
            wasi.EFAULT => unreachable,
            wasi.EAGAIN => unreachable, // currently not support in WASI
            wasi.EBADF => return error.NotOpenForReading, // can be a race condition
            wasi.EIO => return error.InputOutput,
            wasi.EISDIR => return error.IsDir,
            wasi.ENOBUFS => return error.SystemResources,
            wasi.ENOMEM => return error.SystemResources,
            wasi.ENOTCAPABLE => return error.AccessDenied,
            else => |err| return unexpectedErrno(err),
        }
    }
    const iov_count = math.cast(u31, iov.len) catch math.maxInt(u31);
    while (true) {
        // TODO handle the case when iov_len is too large and get rid of this @intCast
        const rc = system.readv(fd, iov.ptr, iov_count);
        switch (errno(rc)) {
            0 => return @intCast(usize, rc),
            EINTR => continue,
            EINVAL => unreachable,
            EFAULT => unreachable,
            EAGAIN => return error.WouldBlock,
            EBADF => return error.NotOpenForReading, // can be a race condition
            EIO => return error.InputOutput,
            EISDIR => return error.IsDir,
            ENOBUFS => return error.SystemResources,
            ENOMEM => return error.SystemResources,
            else => |err| return unexpectedErrno(err),
        }
    }
}

pub const PReadError = ReadError || error{Unseekable};

/// Number of bytes read is returned. Upon reading end-of-file, zero is returned.
///
/// Retries when interrupted by a signal.
///
/// For POSIX systems, if `fd` is opened in non blocking mode, the function will
/// return error.WouldBlock when EAGAIN is received.
/// On Windows, if the application has a global event loop enabled, I/O Completion Ports are
/// used to perform the I/O. `error.WouldBlock` is not possible on Windows.
pub fn pread(fd: fd_t, buf: []u8, offset: u64) PReadError!usize {
    if (builtin.os.tag == .windows) {
        return windows.ReadFile(fd, buf, offset, std.io.default_mode);
    }
    if (builtin.os.tag == .wasi) {
        const iovs = [1]iovec{iovec{
            .iov_base = buf.ptr,
            .iov_len = buf.len,
        }};

        var nread: usize = undefined;
        switch (wasi.fd_pread(fd, &iovs, iovs.len, offset, &nread)) {
            wasi.ESUCCESS => return nread,
            wasi.EINTR => unreachable,
            wasi.EINVAL => unreachable,
            wasi.EFAULT => unreachable,
            wasi.EAGAIN => unreachable,
            wasi.EBADF => return error.NotOpenForReading, // Can be a race condition.
            wasi.EIO => return error.InputOutput,
            wasi.EISDIR => return error.IsDir,
            wasi.ENOBUFS => return error.SystemResources,
            wasi.ENOMEM => return error.SystemResources,
            wasi.ECONNRESET => return error.ConnectionResetByPeer,
            wasi.ENXIO => return error.Unseekable,
            wasi.ESPIPE => return error.Unseekable,
            wasi.EOVERFLOW => return error.Unseekable,
            wasi.ENOTCAPABLE => return error.AccessDenied,
            else => |err| return unexpectedErrno(err),
        }
    }

    while (true) {
        const rc = system.pread(fd, buf.ptr, buf.len, offset);
        switch (errno(rc)) {
            0 => return @intCast(usize, rc),
            EINTR => continue,
            EINVAL => unreachable,
            EFAULT => unreachable,
            EAGAIN => return error.WouldBlock,
            EBADF => return error.NotOpenForReading, // Can be a race condition.
            EIO => return error.InputOutput,
            EISDIR => return error.IsDir,
            ENOBUFS => return error.SystemResources,
            ENOMEM => return error.SystemResources,
            ECONNRESET => return error.ConnectionResetByPeer,
            ENXIO => return error.Unseekable,
            ESPIPE => return error.Unseekable,
            EOVERFLOW => return error.Unseekable,
            else => |err| return unexpectedErrno(err),
        }
    }
}

pub const TruncateError = error{
    FileTooBig,
    InputOutput,
    FileBusy,

    /// In WASI, this error occurs when the file descriptor does
    /// not hold the required rights to call `ftruncate` on it.
    AccessDenied,
} || UnexpectedError;

pub fn ftruncate(fd: fd_t, length: u64) TruncateError!void {
    if (std.Target.current.os.tag == .windows) {
        var io_status_block: windows.IO_STATUS_BLOCK = undefined;
        var eof_info = windows.FILE_END_OF_FILE_INFORMATION{
            .EndOfFile = @bitCast(windows.LARGE_INTEGER, length),
        };

        const rc = windows.ntdll.NtSetInformationFile(
            fd,
            &io_status_block,
            &eof_info,
            @sizeOf(windows.FILE_END_OF_FILE_INFORMATION),
            .FileEndOfFileInformation,
        );

        switch (rc) {
            .SUCCESS => return,
            .INVALID_HANDLE => unreachable, // Handle not open for writing
            .ACCESS_DENIED => return error.AccessDenied,
            else => return windows.unexpectedStatus(rc),
        }
    }
    if (std.Target.current.os.tag == .wasi) {
        switch (wasi.fd_filestat_set_size(fd, length)) {
            wasi.ESUCCESS => return,
            wasi.EINTR => unreachable,
            wasi.EFBIG => return error.FileTooBig,
            wasi.EIO => return error.InputOutput,
            wasi.EPERM => return error.AccessDenied,
            wasi.ETXTBSY => return error.FileBusy,
            wasi.EBADF => unreachable, // Handle not open for writing
            wasi.EINVAL => unreachable, // Handle not open for writing
            wasi.ENOTCAPABLE => return error.AccessDenied,
            else => |err| return unexpectedErrno(err),
        }
    }

    while (true) {
        const rc = if (builtin.link_libc)
            if (std.Target.current.os.tag == .linux)
                system.ftruncate64(fd, @bitCast(off_t, length))
            else
                system.ftruncate(fd, @bitCast(off_t, length))
        else
            system.ftruncate(fd, length);

        switch (errno(rc)) {
            0 => return,
            EINTR => continue,
            EFBIG => return error.FileTooBig,
            EIO => return error.InputOutput,
            EPERM => return error.AccessDenied,
            ETXTBSY => return error.FileBusy,
            EBADF => unreachable, // Handle not open for writing
            EINVAL => unreachable, // Handle not open for writing
            else => |err| return unexpectedErrno(err),
        }
    }
}

/// Number of bytes read is returned. Upon reading end-of-file, zero is returned.
///
/// Retries when interrupted by a signal.
///
/// For POSIX systems, if `fd` is opened in non blocking mode, the function will
/// return error.WouldBlock when EAGAIN is received.
/// On Windows, if the application has a global event loop enabled, I/O Completion Ports are
/// used to perform the I/O. `error.WouldBlock` is not possible on Windows.
///
/// This operation is non-atomic on the following systems:
/// * Darwin
/// * Windows
/// On these systems, the read races with concurrent writes to the same file descriptor.
pub fn preadv(fd: fd_t, iov: []const iovec, offset: u64) PReadError!usize {
    const have_pread_but_not_preadv = switch (std.Target.current.os.tag) {
        .windows, .macos, .ios, .watchos, .tvos => true,
        else => false,
    };
    if (have_pread_but_not_preadv) {
        // We could loop here; but proper usage of `preadv` must handle partial reads anyway.
        // So we simply read into the first vector only.
        if (iov.len == 0) return @as(usize, 0);
        const first = iov[0];
        return pread(fd, first.iov_base[0..first.iov_len], offset);
    }
    if (builtin.os.tag == .wasi) {
        var nread: usize = undefined;
        switch (wasi.fd_pread(fd, iov.ptr, iov.len, offset, &nread)) {
            wasi.ESUCCESS => return nread,
            wasi.EINTR => unreachable,
            wasi.EINVAL => unreachable,
            wasi.EFAULT => unreachable,
            wasi.EAGAIN => unreachable,
            wasi.EBADF => return error.NotOpenForReading, // can be a race condition
            wasi.EIO => return error.InputOutput,
            wasi.EISDIR => return error.IsDir,
            wasi.ENOBUFS => return error.SystemResources,
            wasi.ENOMEM => return error.SystemResources,
            wasi.ENXIO => return error.Unseekable,
            wasi.ESPIPE => return error.Unseekable,
            wasi.EOVERFLOW => return error.Unseekable,
            wasi.ENOTCAPABLE => return error.AccessDenied,
            else => |err| return unexpectedErrno(err),
        }
    }

    const iov_count = math.cast(u31, iov.len) catch math.maxInt(u31);

    while (true) {
        const rc = system.preadv(fd, iov.ptr, iov_count, offset);
        switch (errno(rc)) {
            0 => return @bitCast(usize, rc),
            EINTR => continue,
            EINVAL => unreachable,
            EFAULT => unreachable,
            EAGAIN => return error.WouldBlock,
            EBADF => return error.NotOpenForReading, // can be a race condition
            EIO => return error.InputOutput,
            EISDIR => return error.IsDir,
            ENOBUFS => return error.SystemResources,
            ENOMEM => return error.SystemResources,
            ENXIO => return error.Unseekable,
            ESPIPE => return error.Unseekable,
            EOVERFLOW => return error.Unseekable,
            else => |err| return unexpectedErrno(err),
        }
    }
}

pub const WriteError = error{
    DiskQuota,
    FileTooBig,
    InputOutput,
    NoSpaceLeft,

    /// In WASI, this error may occur when the file descriptor does
    /// not hold the required rights to write to it.
    AccessDenied,
    BrokenPipe,
    SystemResources,
    OperationAborted,
    NotOpenForWriting,

    /// This error occurs when no global event loop is configured,
    /// and reading from the file descriptor would block.
    WouldBlock,
} || UnexpectedError;

/// Write to a file descriptor.
/// Retries when interrupted by a signal.
/// Returns the number of bytes written. If nonzero bytes were supplied, this will be nonzero.
///
/// Note that a successful write() may transfer fewer than count bytes.  Such partial  writes  can
/// occur  for  various reasons; for example, because there was insufficient space on the disk
/// device to write all of the requested bytes, or because a blocked write() to a socket,  pipe,  or
/// similar  was  interrupted by a signal handler after it had transferred some, but before it had
/// transferred all of the requested bytes.  In the event of a partial write, the caller can  make
/// another  write() call to transfer the remaining bytes.  The subsequent call will either
/// transfer further bytes or may result in an error (e.g., if the disk is now full).
///
/// For POSIX systems, if `fd` is opened in non blocking mode, the function will
/// return error.WouldBlock when EAGAIN is received.
/// On Windows, if the application has a global event loop enabled, I/O Completion Ports are
/// used to perform the I/O. `error.WouldBlock` is not possible on Windows.
///
/// Linux has a limit on how many bytes may be transferred in one `write` call, which is `0x7ffff000`
/// on both 64-bit and 32-bit systems. This is due to using a signed C int as the return value, as
/// well as stuffing the errno codes into the last `4096` values. This is noted on the `write` man page.
/// The limit on Darwin is `0x7fffffff`, trying to read more than that returns EINVAL.
/// The corresponding POSIX limit is `math.maxInt(isize)`.
pub fn write(fd: fd_t, bytes: []const u8) WriteError!usize {
    if (builtin.os.tag == .windows) {
        return windows.WriteFile(fd, bytes, null, std.io.default_mode);
    }

    if (builtin.os.tag == .wasi and !builtin.link_libc) {
        const ciovs = [_]iovec_const{iovec_const{
            .iov_base = bytes.ptr,
            .iov_len = bytes.len,
        }};
        var nwritten: usize = undefined;
        switch (wasi.fd_write(fd, &ciovs, ciovs.len, &nwritten)) {
            wasi.ESUCCESS => return nwritten,
            wasi.EINTR => unreachable,
            wasi.EINVAL => unreachable,
            wasi.EFAULT => unreachable,
            wasi.EAGAIN => unreachable,
            wasi.EBADF => return error.NotOpenForWriting, // can be a race condition.
            wasi.EDESTADDRREQ => unreachable, // `connect` was never called.
            wasi.EDQUOT => return error.DiskQuota,
            wasi.EFBIG => return error.FileTooBig,
            wasi.EIO => return error.InputOutput,
            wasi.ENOSPC => return error.NoSpaceLeft,
            wasi.EPERM => return error.AccessDenied,
            wasi.EPIPE => return error.BrokenPipe,
            wasi.ENOTCAPABLE => return error.AccessDenied,
            else => |err| return unexpectedErrno(err),
        }
    }

    const max_count = switch (std.Target.current.os.tag) {
        .linux => 0x7ffff000,
        .macos, .ios, .watchos, .tvos => math.maxInt(i32),
        else => math.maxInt(isize),
    };
    const adjusted_len = math.min(max_count, bytes.len);

    while (true) {
        const rc = system.write(fd, bytes.ptr, adjusted_len);
        switch (errno(rc)) {
            0 => return @intCast(usize, rc),
            EINTR => continue,
            EINVAL => unreachable,
            EFAULT => unreachable,
            EAGAIN => return error.WouldBlock,
            EBADF => return error.NotOpenForWriting, // can be a race condition.
            EDESTADDRREQ => unreachable, // `connect` was never called.
            EDQUOT => return error.DiskQuota,
            EFBIG => return error.FileTooBig,
            EIO => return error.InputOutput,
            ENOSPC => return error.NoSpaceLeft,
            EPERM => return error.AccessDenied,
            EPIPE => return error.BrokenPipe,
            else => |err| return unexpectedErrno(err),
        }
    }
}

/// Write multiple buffers to a file descriptor.
/// Retries when interrupted by a signal.
/// Returns the number of bytes written. If nonzero bytes were supplied, this will be nonzero.
///
/// Note that a successful write() may transfer fewer bytes than supplied.  Such partial  writes  can
/// occur  for  various reasons; for example, because there was insufficient space on the disk
/// device to write all of the requested bytes, or because a blocked write() to a socket,  pipe,  or
/// similar  was  interrupted by a signal handler after it had transferred some, but before it had
/// transferred all of the requested bytes.  In the event of a partial write, the caller can  make
/// another  write() call to transfer the remaining bytes.  The subsequent call will either
/// transfer further bytes or may result in an error (e.g., if the disk is now full).
///
/// For POSIX systems, if `fd` is opened in non blocking mode, the function will
/// return error.WouldBlock when EAGAIN is received.k`.
/// On Windows, if the application has a global event loop enabled, I/O Completion Ports are
/// used to perform the I/O. `error.WouldBlock` is not possible on Windows.
///
/// If `iov.len` is larger than will fit in a `u31`, a partial write will occur.
pub fn writev(fd: fd_t, iov: []const iovec_const) WriteError!usize {
    if (std.Target.current.os.tag == .windows) {
        // TODO improve this to use WriteFileScatter
        if (iov.len == 0) return @as(usize, 0);
        const first = iov[0];
        return write(fd, first.iov_base[0..first.iov_len]);
    }
    if (builtin.os.tag == .wasi) {
        var nwritten: usize = undefined;
        switch (wasi.fd_write(fd, iov.ptr, iov.len, &nwritten)) {
            wasi.ESUCCESS => return nwritten,
            wasi.EINTR => unreachable,
            wasi.EINVAL => unreachable,
            wasi.EFAULT => unreachable,
            wasi.EAGAIN => unreachable,
            wasi.EBADF => return error.NotOpenForWriting, // can be a race condition.
            wasi.EDESTADDRREQ => unreachable, // `connect` was never called.
            wasi.EDQUOT => return error.DiskQuota,
            wasi.EFBIG => return error.FileTooBig,
            wasi.EIO => return error.InputOutput,
            wasi.ENOSPC => return error.NoSpaceLeft,
            wasi.EPERM => return error.AccessDenied,
            wasi.EPIPE => return error.BrokenPipe,
            wasi.ENOTCAPABLE => return error.AccessDenied,
            else => |err| return unexpectedErrno(err),
        }
    }

    const iov_count = math.cast(u31, iov.len) catch math.maxInt(u31);
    while (true) {
        const rc = system.writev(fd, iov.ptr, iov_count);
        switch (errno(rc)) {
            0 => return @intCast(usize, rc),
            EINTR => continue,
            EINVAL => unreachable,
            EFAULT => unreachable,
            EAGAIN => return error.WouldBlock,
            EBADF => return error.NotOpenForWriting, // Can be a race condition.
            EDESTADDRREQ => unreachable, // `connect` was never called.
            EDQUOT => return error.DiskQuota,
            EFBIG => return error.FileTooBig,
            EIO => return error.InputOutput,
            ENOSPC => return error.NoSpaceLeft,
            EPERM => return error.AccessDenied,
            EPIPE => return error.BrokenPipe,
            else => |err| return unexpectedErrno(err),
        }
    }
}

pub const PWriteError = WriteError || error{Unseekable};

/// Write to a file descriptor, with a position offset.
/// Retries when interrupted by a signal.
/// Returns the number of bytes written. If nonzero bytes were supplied, this will be nonzero.
///
/// Note that a successful write() may transfer fewer bytes than supplied.  Such partial  writes  can
/// occur  for  various reasons; for example, because there was insufficient space on the disk
/// device to write all of the requested bytes, or because a blocked write() to a socket,  pipe,  or
/// similar  was  interrupted by a signal handler after it had transferred some, but before it had
/// transferred all of the requested bytes.  In the event of a partial write, the caller can  make
/// another  write() call to transfer the remaining bytes.  The subsequent call will either
/// transfer further bytes or may result in an error (e.g., if the disk is now full).
///
/// For POSIX systems, if `fd` is opened in non blocking mode, the function will
/// return error.WouldBlock when EAGAIN is received.
/// On Windows, if the application has a global event loop enabled, I/O Completion Ports are
/// used to perform the I/O. `error.WouldBlock` is not possible on Windows.
///
/// Linux has a limit on how many bytes may be transferred in one `pwrite` call, which is `0x7ffff000`
/// on both 64-bit and 32-bit systems. This is due to using a signed C int as the return value, as
/// well as stuffing the errno codes into the last `4096` values. This is noted on the `write` man page.
/// The limit on Darwin is `0x7fffffff`, trying to write more than that returns EINVAL.
/// The corresponding POSIX limit is `math.maxInt(isize)`.
pub fn pwrite(fd: fd_t, bytes: []const u8, offset: u64) PWriteError!usize {
    if (std.Target.current.os.tag == .windows) {
        return windows.WriteFile(fd, bytes, offset, std.io.default_mode);
    }
    if (builtin.os.tag == .wasi) {
        const ciovs = [1]iovec_const{iovec_const{
            .iov_base = bytes.ptr,
            .iov_len = bytes.len,
        }};

        var nwritten: usize = undefined;
        switch (wasi.fd_pwrite(fd, &ciovs, ciovs.len, offset, &nwritten)) {
            wasi.ESUCCESS => return nwritten,
            wasi.EINTR => unreachable,
            wasi.EINVAL => unreachable,
            wasi.EFAULT => unreachable,
            wasi.EAGAIN => unreachable,
            wasi.EBADF => return error.NotOpenForWriting, // can be a race condition.
            wasi.EDESTADDRREQ => unreachable, // `connect` was never called.
            wasi.EDQUOT => return error.DiskQuota,
            wasi.EFBIG => return error.FileTooBig,
            wasi.EIO => return error.InputOutput,
            wasi.ENOSPC => return error.NoSpaceLeft,
            wasi.EPERM => return error.AccessDenied,
            wasi.EPIPE => return error.BrokenPipe,
            wasi.ENXIO => return error.Unseekable,
            wasi.ESPIPE => return error.Unseekable,
            wasi.EOVERFLOW => return error.Unseekable,
            wasi.ENOTCAPABLE => return error.AccessDenied,
            else => |err| return unexpectedErrno(err),
        }
    }

    // Prevent EINVAL.
    const max_count = switch (std.Target.current.os.tag) {
        .linux => 0x7ffff000,
        .macos, .ios, .watchos, .tvos => math.maxInt(i32),
        else => math.maxInt(isize),
    };
    const adjusted_len = math.min(max_count, bytes.len);

    while (true) {
        const rc = system.pwrite(fd, bytes.ptr, adjusted_len, offset);
        switch (errno(rc)) {
            0 => return @intCast(usize, rc),
            EINTR => continue,
            EINVAL => unreachable,
            EFAULT => unreachable,
            EAGAIN => return error.WouldBlock,
            EBADF => return error.NotOpenForWriting, // Can be a race condition.
            EDESTADDRREQ => unreachable, // `connect` was never called.
            EDQUOT => return error.DiskQuota,
            EFBIG => return error.FileTooBig,
            EIO => return error.InputOutput,
            ENOSPC => return error.NoSpaceLeft,
            EPERM => return error.AccessDenied,
            EPIPE => return error.BrokenPipe,
            ENXIO => return error.Unseekable,
            ESPIPE => return error.Unseekable,
            EOVERFLOW => return error.Unseekable,
            else => |err| return unexpectedErrno(err),
        }
    }
}

/// Write multiple buffers to a file descriptor, with a position offset.
/// Retries when interrupted by a signal.
/// Returns the number of bytes written. If nonzero bytes were supplied, this will be nonzero.
///
/// Note that a successful write() may transfer fewer than count bytes.  Such partial  writes  can
/// occur  for  various reasons; for example, because there was insufficient space on the disk
/// device to write all of the requested bytes, or because a blocked write() to a socket,  pipe,  or
/// similar  was  interrupted by a signal handler after it had transferred some, but before it had
/// transferred all of the requested bytes.  In the event of a partial write, the caller can  make
/// another  write() call to transfer the remaining bytes.  The subsequent call will either
/// transfer further bytes or may result in an error (e.g., if the disk is now full).
///
/// If `fd` is opened in non blocking mode, the function will
/// return error.WouldBlock when EAGAIN is received.
///
/// The following systems do not have this syscall, and will return partial writes if more than one
/// vector is provided:
/// * Darwin
/// * Windows
///
/// If `iov.len` is larger than will fit in a `u31`, a partial write will occur.
pub fn pwritev(fd: fd_t, iov: []const iovec_const, offset: u64) PWriteError!usize {
    const have_pwrite_but_not_pwritev = switch (std.Target.current.os.tag) {
        .windows, .macos, .ios, .watchos, .tvos => true,
        else => false,
    };

    if (have_pwrite_but_not_pwritev) {
        // We could loop here; but proper usage of `pwritev` must handle partial writes anyway.
        // So we simply write the first vector only.
        if (iov.len == 0) return @as(usize, 0);
        const first = iov[0];
        return pwrite(fd, first.iov_base[0..first.iov_len], offset);
    }
    if (builtin.os.tag == .wasi) {
        var nwritten: usize = undefined;
        switch (wasi.fd_pwrite(fd, iov.ptr, iov.len, offset, &nwritten)) {
            wasi.ESUCCESS => return nwritten,
            wasi.EINTR => unreachable,
            wasi.EINVAL => unreachable,
            wasi.EFAULT => unreachable,
            wasi.EAGAIN => unreachable,
            wasi.EBADF => return error.NotOpenForWriting, // Can be a race condition.
            wasi.EDESTADDRREQ => unreachable, // `connect` was never called.
            wasi.EDQUOT => return error.DiskQuota,
            wasi.EFBIG => return error.FileTooBig,
            wasi.EIO => return error.InputOutput,
            wasi.ENOSPC => return error.NoSpaceLeft,
            wasi.EPERM => return error.AccessDenied,
            wasi.EPIPE => return error.BrokenPipe,
            wasi.ENXIO => return error.Unseekable,
            wasi.ESPIPE => return error.Unseekable,
            wasi.EOVERFLOW => return error.Unseekable,
            wasi.ENOTCAPABLE => return error.AccessDenied,
            else => |err| return unexpectedErrno(err),
        }
    }

    const iov_count = math.cast(u31, iov.len) catch math.maxInt(u31);
    while (true) {
        const rc = system.pwritev(fd, iov.ptr, iov_count, offset);
        switch (errno(rc)) {
            0 => return @intCast(usize, rc),
            EINTR => continue,
            EINVAL => unreachable,
            EFAULT => unreachable,
            EAGAIN => return error.WouldBlock,
            EBADF => return error.NotOpenForWriting, // Can be a race condition.
            EDESTADDRREQ => unreachable, // `connect` was never called.
            EDQUOT => return error.DiskQuota,
            EFBIG => return error.FileTooBig,
            EIO => return error.InputOutput,
            ENOSPC => return error.NoSpaceLeft,
            EPERM => return error.AccessDenied,
            EPIPE => return error.BrokenPipe,
            ENXIO => return error.Unseekable,
            ESPIPE => return error.Unseekable,
            EOVERFLOW => return error.Unseekable,
            else => |err| return unexpectedErrno(err),
        }
    }
}

pub const OpenError = error{
    /// In WASI, this error may occur when the file descriptor does
    /// not hold the required rights to open a new resource relative to it.
    AccessDenied,
    SymLinkLoop,
    ProcessFdQuotaExceeded,
    SystemFdQuotaExceeded,
    NoDevice,
    FileNotFound,

    /// The path exceeded `MAX_PATH_BYTES` bytes.
    NameTooLong,

    /// Insufficient kernel memory was available, or
    /// the named file is a FIFO and per-user hard limit on
    /// memory allocation for pipes has been reached.
    SystemResources,

    /// The file is too large to be opened. This error is unreachable
    /// for 64-bit targets, as well as when opening directories.
    FileTooBig,

    /// The path refers to directory but the `O_DIRECTORY` flag was not provided.
    IsDir,

    /// A new path cannot be created because the device has no room for the new file.
    /// This error is only reachable when the `O_CREAT` flag is provided.
    NoSpaceLeft,

    /// A component used as a directory in the path was not, in fact, a directory, or
    /// `O_DIRECTORY` was specified and the path was not a directory.
    NotDir,

    /// The path already exists and the `O_CREAT` and `O_EXCL` flags were provided.
    PathAlreadyExists,
    DeviceBusy,

    /// The underlying filesystem does not support file locks
    FileLocksNotSupported,

    BadPathName,
    InvalidUtf8,
} || UnexpectedError;

/// Open and possibly create a file. Keeps trying if it gets interrupted.
/// See also `openC`.
pub fn open(file_path: []const u8, flags: u32, perm: mode_t) OpenError!fd_t {
    if (std.Target.current.os.tag == .windows) {
        const file_path_w = try windows.sliceToPrefixedFileW(file_path);
        return openW(file_path_w.span(), flags, perm);
    }
    const file_path_c = try toPosixPath(file_path);
    return openZ(&file_path_c, flags, perm);
}

pub const openC = @compileError("deprecated: renamed to openZ");

/// Open and possibly create a file. Keeps trying if it gets interrupted.
/// See also `open`.
pub fn openZ(file_path: [*:0]const u8, flags: u32, perm: mode_t) OpenError!fd_t {
    if (std.Target.current.os.tag == .windows) {
        const file_path_w = try windows.cStrToPrefixedFileW(file_path);
        return openW(file_path_w.span(), flags, perm);
    }
    while (true) {
        const rc = system.open(file_path, flags, perm);
        switch (errno(rc)) {
            0 => return @intCast(fd_t, rc),
            EINTR => continue,

            EFAULT => unreachable,
            EINVAL => unreachable,
            EACCES => return error.AccessDenied,
            EFBIG => return error.FileTooBig,
            EOVERFLOW => return error.FileTooBig,
            EISDIR => return error.IsDir,
            ELOOP => return error.SymLinkLoop,
            EMFILE => return error.ProcessFdQuotaExceeded,
            ENAMETOOLONG => return error.NameTooLong,
            ENFILE => return error.SystemFdQuotaExceeded,
            ENODEV => return error.NoDevice,
            ENOENT => return error.FileNotFound,
            ENOMEM => return error.SystemResources,
            ENOSPC => return error.NoSpaceLeft,
            ENOTDIR => return error.NotDir,
            EPERM => return error.AccessDenied,
            EEXIST => return error.PathAlreadyExists,
            EBUSY => return error.DeviceBusy,
            else => |err| return unexpectedErrno(err),
        }
    }
}

fn openOptionsFromFlags(flags: u32) windows.OpenFileOptions {
    const w = windows;

    var access_mask: w.ULONG = w.READ_CONTROL | w.FILE_WRITE_ATTRIBUTES | w.SYNCHRONIZE;
    if (flags & O_RDWR != 0) {
        access_mask |= w.GENERIC_READ | w.GENERIC_WRITE;
    } else if (flags & O_WRONLY != 0) {
        access_mask |= w.GENERIC_WRITE;
    } else {
        access_mask |= w.GENERIC_READ | w.GENERIC_WRITE;
    }

    const open_dir: bool = flags & O_DIRECTORY != 0;
    const follow_symlinks: bool = flags & O_NOFOLLOW == 0;

    const creation: w.ULONG = blk: {
        if (flags & O_CREAT != 0) {
            if (flags & O_EXCL != 0) {
                break :blk w.FILE_CREATE;
            }
        }
        break :blk w.FILE_OPEN;
    };

    return .{
        .access_mask = access_mask,
        .io_mode = .blocking,
        .creation = creation,
        .open_dir = open_dir,
        .follow_symlinks = follow_symlinks,
    };
}

/// Windows-only. The path parameter is
/// [WTF-16](https://simonsapin.github.io/wtf-8/#potentially-ill-formed-utf-16) encoded.
/// Translates the POSIX open API call to a Windows API call.
/// TODO currently, this function does not handle all flag combinations
/// or makes use of perm argument.
pub fn openW(file_path_w: []const u16, flags: u32, perm: mode_t) OpenError!fd_t {
    var options = openOptionsFromFlags(flags);
    options.dir = std.fs.cwd().fd;
    return windows.OpenFile(file_path_w, options) catch |err| switch (err) {
        error.WouldBlock => unreachable,
        error.PipeBusy => unreachable,
        else => |e| return e,
    };
}

/// Open and possibly create a file. Keeps trying if it gets interrupted.
/// `file_path` is relative to the open directory handle `dir_fd`.
/// See also `openatC`.
pub fn openat(dir_fd: fd_t, file_path: []const u8, flags: u32, mode: mode_t) OpenError!fd_t {
    if (builtin.os.tag == .wasi) {
        @compileError("use openatWasi instead");
    }
    if (builtin.os.tag == .windows) {
        const file_path_w = try windows.sliceToPrefixedFileW(file_path);
        return openatW(dir_fd, file_path_w.span(), flags, mode);
    }
    const file_path_c = try toPosixPath(file_path);
    return openatZ(dir_fd, &file_path_c, flags, mode);
}

/// Open and possibly create a file in WASI.
pub fn openatWasi(dir_fd: fd_t, file_path: []const u8, lookup_flags: lookupflags_t, oflags: oflags_t, fdflags: fdflags_t, base: rights_t, inheriting: rights_t) OpenError!fd_t {
    while (true) {
        var fd: fd_t = undefined;
        switch (wasi.path_open(dir_fd, lookup_flags, file_path.ptr, file_path.len, oflags, base, inheriting, fdflags, &fd)) {
            wasi.ESUCCESS => return fd,
            wasi.EINTR => continue,

            wasi.EFAULT => unreachable,
            wasi.EINVAL => unreachable,
            wasi.EACCES => return error.AccessDenied,
            wasi.EFBIG => return error.FileTooBig,
            wasi.EOVERFLOW => return error.FileTooBig,
            wasi.EISDIR => return error.IsDir,
            wasi.ELOOP => return error.SymLinkLoop,
            wasi.EMFILE => return error.ProcessFdQuotaExceeded,
            wasi.ENAMETOOLONG => return error.NameTooLong,
            wasi.ENFILE => return error.SystemFdQuotaExceeded,
            wasi.ENODEV => return error.NoDevice,
            wasi.ENOENT => return error.FileNotFound,
            wasi.ENOMEM => return error.SystemResources,
            wasi.ENOSPC => return error.NoSpaceLeft,
            wasi.ENOTDIR => return error.NotDir,
            wasi.EPERM => return error.AccessDenied,
            wasi.EEXIST => return error.PathAlreadyExists,
            wasi.EBUSY => return error.DeviceBusy,
            wasi.ENOTCAPABLE => return error.AccessDenied,
            else => |err| return unexpectedErrno(err),
        }
    }
}

pub const openatC = @compileError("deprecated: renamed to openatZ");

/// Open and possibly create a file. Keeps trying if it gets interrupted.
/// `file_path` is relative to the open directory handle `dir_fd`.
/// See also `openat`.
pub fn openatZ(dir_fd: fd_t, file_path: [*:0]const u8, flags: u32, mode: mode_t) OpenError!fd_t {
    if (builtin.os.tag == .windows) {
        const file_path_w = try windows.cStrToPrefixedFileW(file_path);
        return openatW(dir_fd, file_path_w.span(), flags, mode);
    }
    while (true) {
        const rc = system.openat(dir_fd, file_path, flags, mode);
        switch (errno(rc)) {
            0 => return @intCast(fd_t, rc),
            EINTR => continue,

            EFAULT => unreachable,
            EINVAL => unreachable,
            EACCES => return error.AccessDenied,
            EFBIG => return error.FileTooBig,
            EOVERFLOW => return error.FileTooBig,
            EISDIR => return error.IsDir,
            ELOOP => return error.SymLinkLoop,
            EMFILE => return error.ProcessFdQuotaExceeded,
            ENAMETOOLONG => return error.NameTooLong,
            ENFILE => return error.SystemFdQuotaExceeded,
            ENODEV => return error.NoDevice,
            ENOENT => return error.FileNotFound,
            ENOMEM => return error.SystemResources,
            ENOSPC => return error.NoSpaceLeft,
            ENOTDIR => return error.NotDir,
            EPERM => return error.AccessDenied,
            EEXIST => return error.PathAlreadyExists,
            EBUSY => return error.DeviceBusy,
            EOPNOTSUPP => return error.FileLocksNotSupported,
            else => |err| return unexpectedErrno(err),
        }
    }
}

/// Windows-only. Similar to `openat` but with pathname argument null-terminated
/// WTF16 encoded.
/// TODO currently, this function does not handle all flag combinations
/// or makes use of perm argument.
pub fn openatW(dir_fd: fd_t, file_path_w: []const u16, flags: u32, mode: mode_t) OpenError!fd_t {
    var options = openOptionsFromFlags(flags);
    options.dir = dir_fd;
    return windows.OpenFile(file_path_w, options) catch |err| switch (err) {
        error.WouldBlock => unreachable,
        error.PipeBusy => unreachable,
        else => |e| return e,
    };
}

pub fn dup2(old_fd: fd_t, new_fd: fd_t) !void {
    while (true) {
        switch (errno(system.dup2(old_fd, new_fd))) {
            0 => return,
            EBUSY, EINTR => continue,
            EMFILE => return error.ProcessFdQuotaExceeded,
            EINVAL => unreachable, // invalid parameters passed to dup2
            EBADF => unreachable, // invalid file descriptor
            else => |err| return unexpectedErrno(err),
        }
    }
}

pub const ExecveError = error{
    SystemResources,
    AccessDenied,
    InvalidExe,
    FileSystem,
    IsDir,
    FileNotFound,
    NotDir,
    FileBusy,
    ProcessFdQuotaExceeded,
    SystemFdQuotaExceeded,
    NameTooLong,
} || UnexpectedError;

pub const execveC = @compileError("deprecated: use execveZ");

/// Like `execve` except the parameters are null-terminated,
/// matching the syscall API on all targets. This removes the need for an allocator.
/// This function ignores PATH environment variable. See `execvpeZ` for that.
pub fn execveZ(
    path: [*:0]const u8,
    child_argv: [*:null]const ?[*:0]const u8,
    envp: [*:null]const ?[*:0]const u8,
) ExecveError {
    switch (errno(system.execve(path, child_argv, envp))) {
        0 => unreachable,
        EFAULT => unreachable,
        E2BIG => return error.SystemResources,
        EMFILE => return error.ProcessFdQuotaExceeded,
        ENAMETOOLONG => return error.NameTooLong,
        ENFILE => return error.SystemFdQuotaExceeded,
        ENOMEM => return error.SystemResources,
        EACCES => return error.AccessDenied,
        EPERM => return error.AccessDenied,
        EINVAL => return error.InvalidExe,
        ENOEXEC => return error.InvalidExe,
        EIO => return error.FileSystem,
        ELOOP => return error.FileSystem,
        EISDIR => return error.IsDir,
        ENOENT => return error.FileNotFound,
        ENOTDIR => return error.NotDir,
        ETXTBSY => return error.FileBusy,
        else => |err| return unexpectedErrno(err),
    }
}

pub const execvpeC = @compileError("deprecated in favor of execvpeZ");

pub const Arg0Expand = enum {
    expand,
    no_expand,
};

/// Like `execvpeZ` except if `arg0_expand` is `.expand`, then `argv` is mutable,
/// and `argv[0]` is expanded to be the same absolute path that is passed to the execve syscall.
/// If this function returns with an error, `argv[0]` will be restored to the value it was when it was passed in.
pub fn execvpeZ_expandArg0(
    comptime arg0_expand: Arg0Expand,
    file: [*:0]const u8,
    child_argv: switch (arg0_expand) {
        .expand => [*:null]?[*:0]const u8,
        .no_expand => [*:null]const ?[*:0]const u8,
    },
    envp: [*:null]const ?[*:0]const u8,
) ExecveError {
    const file_slice = mem.spanZ(file);
    if (mem.indexOfScalar(u8, file_slice, '/') != null) return execveZ(file, child_argv, envp);

    const PATH = getenvZ("PATH") orelse "/usr/local/bin:/bin/:/usr/bin";
    // Use of MAX_PATH_BYTES here is valid as the path_buf will be passed
    // directly to the operating system in execveZ.
    var path_buf: [MAX_PATH_BYTES]u8 = undefined;
    var it = mem.tokenize(PATH, ":");
    var seen_eacces = false;
    var err: ExecveError = undefined;

    // In case of expanding arg0 we must put it back if we return with an error.
    const prev_arg0 = child_argv[0];
    defer switch (arg0_expand) {
        .expand => child_argv[0] = prev_arg0,
        .no_expand => {},
    };

    while (it.next()) |search_path| {
        if (path_buf.len < search_path.len + file_slice.len + 1) return error.NameTooLong;
        mem.copy(u8, &path_buf, search_path);
        path_buf[search_path.len] = '/';
        mem.copy(u8, path_buf[search_path.len + 1 ..], file_slice);
        const path_len = search_path.len + file_slice.len + 1;
        path_buf[path_len] = 0;
        const full_path = path_buf[0..path_len :0].ptr;
        switch (arg0_expand) {
            .expand => child_argv[0] = full_path,
            .no_expand => {},
        }
        err = execveZ(full_path, child_argv, envp);
        switch (err) {
            error.AccessDenied => seen_eacces = true,
            error.FileNotFound, error.NotDir => {},
            else => |e| return e,
        }
    }
    if (seen_eacces) return error.AccessDenied;
    return err;
}

/// Like `execvpe` except the parameters are null-terminated,
/// matching the syscall API on all targets. This removes the need for an allocator.
/// This function also uses the PATH environment variable to get the full path to the executable.
/// If `file` is an absolute path, this is the same as `execveZ`.
pub fn execvpeZ(
    file: [*:0]const u8,
    argv: [*:null]const ?[*:0]const u8,
    envp: [*:null]const ?[*:0]const u8,
) ExecveError {
    return execvpeZ_expandArg0(.no_expand, file, argv, envp);
}

/// This is the same as `execvpe` except if the `arg0_expand` parameter is set to `.expand`,
/// then argv[0] will be replaced with the expanded version of it, after resolving in accordance
/// with the PATH environment variable.
pub fn execvpe_expandArg0(
    allocator: *mem.Allocator,
    arg0_expand: Arg0Expand,
    argv_slice: []const []const u8,
    env_map: *const std.BufMap,
) (ExecveError || error{OutOfMemory}) {
    const argv_buf = try allocator.alloc(?[*:0]u8, argv_slice.len + 1);
    mem.set(?[*:0]u8, argv_buf, null);
    defer {
        for (argv_buf) |arg| {
            const arg_buf = mem.spanZ(arg) orelse break;
            allocator.free(arg_buf);
        }
        allocator.free(argv_buf);
    }
    for (argv_slice) |arg, i| {
        const arg_buf = try allocator.alloc(u8, arg.len + 1);
        @memcpy(arg_buf.ptr, arg.ptr, arg.len);
        arg_buf[arg.len] = 0;
        argv_buf[i] = arg_buf[0..arg.len :0].ptr;
    }
    argv_buf[argv_slice.len] = null;
    const argv_ptr = argv_buf[0..argv_slice.len :null].ptr;

    const envp_buf = try createNullDelimitedEnvMap(allocator, env_map);
    defer freeNullDelimitedEnvMap(allocator, envp_buf);

    switch (arg0_expand) {
        .expand => return execvpeZ_expandArg0(.expand, argv_buf.ptr[0].?, argv_ptr, envp_buf.ptr),
        .no_expand => return execvpeZ_expandArg0(.no_expand, argv_buf.ptr[0].?, argv_ptr, envp_buf.ptr),
    }
}

/// This function must allocate memory to add a null terminating bytes on path and each arg.
/// It must also convert to KEY=VALUE\0 format for environment variables, and include null
/// pointers after the args and after the environment variables.
/// `argv_slice[0]` is the executable path.
/// This function also uses the PATH environment variable to get the full path to the executable.
pub fn execvpe(
    allocator: *mem.Allocator,
    argv_slice: []const []const u8,
    env_map: *const std.BufMap,
) (ExecveError || error{OutOfMemory}) {
    return execvpe_expandArg0(allocator, .no_expand, argv_slice, env_map);
}

pub fn createNullDelimitedEnvMap(allocator: *mem.Allocator, env_map: *const std.BufMap) ![:null]?[*:0]u8 {
    const envp_count = env_map.count();
    const envp_buf = try allocator.alloc(?[*:0]u8, envp_count + 1);
    mem.set(?[*:0]u8, envp_buf, null);
    errdefer freeNullDelimitedEnvMap(allocator, envp_buf);
    {
        var it = env_map.iterator();
        var i: usize = 0;
        while (it.next()) |pair| : (i += 1) {
            const env_buf = try allocator.alloc(u8, pair.key.len + pair.value.len + 2);
            @memcpy(env_buf.ptr, pair.key.ptr, pair.key.len);
            env_buf[pair.key.len] = '=';
            @memcpy(env_buf.ptr + pair.key.len + 1, pair.value.ptr, pair.value.len);
            const len = env_buf.len - 1;
            env_buf[len] = 0;
            envp_buf[i] = env_buf[0..len :0].ptr;
        }
        assert(i == envp_count);
    }
    return envp_buf[0..envp_count :null];
}

pub fn freeNullDelimitedEnvMap(allocator: *mem.Allocator, envp_buf: []?[*:0]u8) void {
    for (envp_buf) |env| {
        const env_buf = if (env) |ptr| ptr[0 .. mem.len(ptr) + 1] else break;
        allocator.free(env_buf);
    }
    allocator.free(envp_buf);
}

/// Get an environment variable.
/// See also `getenvZ`.
pub fn getenv(key: []const u8) ?[]const u8 {
    if (builtin.link_libc) {
        var small_key_buf: [64]u8 = undefined;
        if (key.len < small_key_buf.len) {
            mem.copy(u8, &small_key_buf, key);
            small_key_buf[key.len] = 0;
            const key0 = small_key_buf[0..key.len :0];
            return getenvZ(key0);
        }
        // Search the entire `environ` because we don't have a null terminated pointer.
        var ptr = std.c.environ;
        while (ptr.*) |line| : (ptr += 1) {
            var line_i: usize = 0;
            while (line[line_i] != 0 and line[line_i] != '=') : (line_i += 1) {}
            const this_key = line[0..line_i];

            if (!mem.eql(u8, this_key, key)) continue;

            var end_i: usize = line_i;
            while (line[end_i] != 0) : (end_i += 1) {}
            const value = line[line_i + 1 .. end_i];

            return value;
        }
        return null;
    }
    if (builtin.os.tag == .windows) {
        @compileError("std.os.getenv is unavailable for Windows because environment string is in WTF-16 format. See std.process.getEnvVarOwned for cross-platform API or std.os.getenvW for Windows-specific API.");
    }
    // TODO see https://github.com/ziglang/zig/issues/4524
    for (environ) |ptr| {
        var line_i: usize = 0;
        while (ptr[line_i] != 0 and ptr[line_i] != '=') : (line_i += 1) {}
        const this_key = ptr[0..line_i];
        if (!mem.eql(u8, key, this_key)) continue;

        var end_i: usize = line_i;
        while (ptr[end_i] != 0) : (end_i += 1) {}
        const this_value = ptr[line_i + 1 .. end_i];

        return this_value;
    }
    return null;
}

pub const getenvC = @compileError("Deprecated in favor of `getenvZ`");

/// Get an environment variable with a null-terminated name.
/// See also `getenv`.
pub fn getenvZ(key: [*:0]const u8) ?[]const u8 {
    if (builtin.link_libc) {
        const value = system.getenv(key) orelse return null;
        return mem.spanZ(value);
    }
    if (builtin.os.tag == .windows) {
        @compileError("std.os.getenvZ is unavailable for Windows because environment string is in WTF-16 format. See std.process.getEnvVarOwned for cross-platform API or std.os.getenvW for Windows-specific API.");
    }
    return getenv(mem.spanZ(key));
}

/// Windows-only. Get an environment variable with a null-terminated, WTF-16 encoded name.
/// See also `getenv`.
/// This function first attempts a case-sensitive lookup. If no match is found, and `key`
/// is ASCII, then it attempts a second case-insensitive lookup.
pub fn getenvW(key: [*:0]const u16) ?[:0]const u16 {
    if (builtin.os.tag != .windows) {
        @compileError("std.os.getenvW is a Windows-only API");
    }
    const key_slice = mem.spanZ(key);
    const ptr = windows.peb().ProcessParameters.Environment;
    var ascii_match: ?[:0]const u16 = null;
    var i: usize = 0;
    while (ptr[i] != 0) {
        const key_start = i;

        while (ptr[i] != 0 and ptr[i] != '=') : (i += 1) {}
        const this_key = ptr[key_start..i];

        if (ptr[i] == '=') i += 1;

        const value_start = i;
        while (ptr[i] != 0) : (i += 1) {}
        const this_value = ptr[value_start..i :0];

        if (mem.eql(u16, key_slice, this_key)) return this_value;

        ascii_check: {
            if (ascii_match != null) break :ascii_check;
            if (key_slice.len != this_key.len) break :ascii_check;
            for (key_slice) |a_c, key_index| {
                const a = math.cast(u8, a_c) catch break :ascii_check;
                const b = math.cast(u8, this_key[key_index]) catch break :ascii_check;
                if (std.ascii.toLower(a) != std.ascii.toLower(b)) break :ascii_check;
            }
            ascii_match = this_value;
        }

        i += 1; // skip over null byte
    }
    return ascii_match;
}

pub const GetCwdError = error{
    NameTooLong,
    CurrentWorkingDirectoryUnlinked,
} || UnexpectedError;

/// The result is a slice of out_buffer, indexed from 0.
pub fn getcwd(out_buffer: []u8) GetCwdError![]u8 {
    if (builtin.os.tag == .windows) {
        return windows.GetCurrentDirectory(out_buffer);
    }
    if (builtin.os.tag == .wasi) {
        @compileError("WASI doesn't have a concept of cwd(); use std.fs.wasi.PreopenList to get available Dir handles instead");
    }

    const err = if (builtin.link_libc) blk: {
        break :blk if (std.c.getcwd(out_buffer.ptr, out_buffer.len)) |_| 0 else std.c._errno().*;
    } else blk: {
        break :blk errno(system.getcwd(out_buffer.ptr, out_buffer.len));
    };
    switch (err) {
        0 => return mem.spanZ(@ptrCast([*:0]u8, out_buffer.ptr)),
        EFAULT => unreachable,
        EINVAL => unreachable,
        ENOENT => return error.CurrentWorkingDirectoryUnlinked,
        ERANGE => return error.NameTooLong,
        else => return unexpectedErrno(@intCast(usize, err)),
    }
}

pub const SymLinkError = error{
    /// In WASI, this error may occur when the file descriptor does
    /// not hold the required rights to create a new symbolic link relative to it.
    AccessDenied,
    DiskQuota,
    PathAlreadyExists,
    FileSystem,
    SymLinkLoop,
    FileNotFound,
    SystemResources,
    NoSpaceLeft,
    ReadOnlyFileSystem,
    NotDir,
    NameTooLong,
    InvalidUtf8,
    BadPathName,
} || UnexpectedError;

/// Creates a symbolic link named `sym_link_path` which contains the string `target_path`.
/// A symbolic link (also known as a soft link) may point to an existing file or to a nonexistent
/// one; the latter case is known as a dangling link.
/// If `sym_link_path` exists, it will not be overwritten.
/// See also `symlinkZ.
pub fn symlink(target_path: []const u8, sym_link_path: []const u8) SymLinkError!void {
    if (builtin.os.tag == .wasi) {
        @compileError("symlink is not supported in WASI; use symlinkat instead");
    }
    if (builtin.os.tag == .windows) {
        @compileError("symlink is not supported on Windows; use std.os.windows.CreateSymbolicLink instead");
    }
    const target_path_c = try toPosixPath(target_path);
    const sym_link_path_c = try toPosixPath(sym_link_path);
    return symlinkZ(&target_path_c, &sym_link_path_c);
}

pub const symlinkC = @compileError("deprecated: renamed to symlinkZ");

/// This is the same as `symlink` except the parameters are null-terminated pointers.
/// See also `symlink`.
pub fn symlinkZ(target_path: [*:0]const u8, sym_link_path: [*:0]const u8) SymLinkError!void {
    if (builtin.os.tag == .windows) {
        @compileError("symlink is not supported on Windows; use std.os.windows.CreateSymbolicLink instead");
    }
    switch (errno(system.symlink(target_path, sym_link_path))) {
        0 => return,
        EFAULT => unreachable,
        EINVAL => unreachable,
        EACCES => return error.AccessDenied,
        EPERM => return error.AccessDenied,
        EDQUOT => return error.DiskQuota,
        EEXIST => return error.PathAlreadyExists,
        EIO => return error.FileSystem,
        ELOOP => return error.SymLinkLoop,
        ENAMETOOLONG => return error.NameTooLong,
        ENOENT => return error.FileNotFound,
        ENOTDIR => return error.NotDir,
        ENOMEM => return error.SystemResources,
        ENOSPC => return error.NoSpaceLeft,
        EROFS => return error.ReadOnlyFileSystem,
        else => |err| return unexpectedErrno(err),
    }
}

/// Similar to `symlink`, however, creates a symbolic link named `sym_link_path` which contains the string
/// `target_path` **relative** to `newdirfd` directory handle.
/// A symbolic link (also known as a soft link) may point to an existing file or to a nonexistent
/// one; the latter case is known as a dangling link.
/// If `sym_link_path` exists, it will not be overwritten.
/// See also `symlinkatWasi`, `symlinkatZ` and `symlinkatW`.
pub fn symlinkat(target_path: []const u8, newdirfd: fd_t, sym_link_path: []const u8) SymLinkError!void {
    if (builtin.os.tag == .wasi) {
        return symlinkatWasi(target_path, newdirfd, sym_link_path);
    }
    if (builtin.os.tag == .windows) {
        @compileError("symlinkat is not supported on Windows; use std.os.windows.CreateSymbolicLink instead");
    }
    const target_path_c = try toPosixPath(target_path);
    const sym_link_path_c = try toPosixPath(sym_link_path);
    return symlinkatZ(&target_path_c, newdirfd, &sym_link_path_c);
}

pub const symlinkatC = @compileError("deprecated: renamed to symlinkatZ");

/// WASI-only. The same as `symlinkat` but targeting WASI.
/// See also `symlinkat`.
pub fn symlinkatWasi(target_path: []const u8, newdirfd: fd_t, sym_link_path: []const u8) SymLinkError!void {
    switch (wasi.path_symlink(target_path.ptr, target_path.len, newdirfd, sym_link_path.ptr, sym_link_path.len)) {
        wasi.ESUCCESS => {},
        wasi.EFAULT => unreachable,
        wasi.EINVAL => unreachable,
        wasi.EACCES => return error.AccessDenied,
        wasi.EPERM => return error.AccessDenied,
        wasi.EDQUOT => return error.DiskQuota,
        wasi.EEXIST => return error.PathAlreadyExists,
        wasi.EIO => return error.FileSystem,
        wasi.ELOOP => return error.SymLinkLoop,
        wasi.ENAMETOOLONG => return error.NameTooLong,
        wasi.ENOENT => return error.FileNotFound,
        wasi.ENOTDIR => return error.NotDir,
        wasi.ENOMEM => return error.SystemResources,
        wasi.ENOSPC => return error.NoSpaceLeft,
        wasi.EROFS => return error.ReadOnlyFileSystem,
        wasi.ENOTCAPABLE => return error.AccessDenied,
        else => |err| return unexpectedErrno(err),
    }
}

/// The same as `symlinkat` except the parameters are null-terminated pointers.
/// See also `symlinkat`.
pub fn symlinkatZ(target_path: [*:0]const u8, newdirfd: fd_t, sym_link_path: [*:0]const u8) SymLinkError!void {
    if (builtin.os.tag == .windows) {
        @compileError("symlinkat is not supported on Windows; use std.os.windows.CreateSymbolicLink instead");
    }
    switch (errno(system.symlinkat(target_path, newdirfd, sym_link_path))) {
        0 => return,
        EFAULT => unreachable,
        EINVAL => unreachable,
        EACCES => return error.AccessDenied,
        EPERM => return error.AccessDenied,
        EDQUOT => return error.DiskQuota,
        EEXIST => return error.PathAlreadyExists,
        EIO => return error.FileSystem,
        ELOOP => return error.SymLinkLoop,
        ENAMETOOLONG => return error.NameTooLong,
        ENOENT => return error.FileNotFound,
        ENOTDIR => return error.NotDir,
        ENOMEM => return error.SystemResources,
        ENOSPC => return error.NoSpaceLeft,
        EROFS => return error.ReadOnlyFileSystem,
        else => |err| return unexpectedErrno(err),
    }
}

pub const UnlinkError = error{
    FileNotFound,

    /// In WASI, this error may occur when the file descriptor does
    /// not hold the required rights to unlink a resource by path relative to it.
    AccessDenied,
    FileBusy,
    FileSystem,
    IsDir,
    SymLinkLoop,
    NameTooLong,
    NotDir,
    SystemResources,
    ReadOnlyFileSystem,

    /// On Windows, file paths must be valid Unicode.
    InvalidUtf8,

    /// On Windows, file paths cannot contain these characters:
    /// '/', '*', '?', '"', '<', '>', '|'
    BadPathName,
} || UnexpectedError;

/// Delete a name and possibly the file it refers to.
/// See also `unlinkC`.
pub fn unlink(file_path: []const u8) UnlinkError!void {
    if (builtin.os.tag == .wasi) {
        @compileError("unlink is not supported in WASI; use unlinkat instead");
    } else if (builtin.os.tag == .windows) {
        const file_path_w = try windows.sliceToPrefixedFileW(file_path);
        return unlinkW(file_path_w.span());
    } else {
        const file_path_c = try toPosixPath(file_path);
        return unlinkZ(&file_path_c);
    }
}

pub const unlinkC = @compileError("deprecated: renamed to unlinkZ");

/// Same as `unlink` except the parameter is a null terminated UTF8-encoded string.
pub fn unlinkZ(file_path: [*:0]const u8) UnlinkError!void {
    if (builtin.os.tag == .windows) {
        const file_path_w = try windows.cStrToPrefixedFileW(file_path);
        return unlinkW(file_path_w.span());
    }
    switch (errno(system.unlink(file_path))) {
        0 => return,
        EACCES => return error.AccessDenied,
        EPERM => return error.AccessDenied,
        EBUSY => return error.FileBusy,
        EFAULT => unreachable,
        EINVAL => unreachable,
        EIO => return error.FileSystem,
        EISDIR => return error.IsDir,
        ELOOP => return error.SymLinkLoop,
        ENAMETOOLONG => return error.NameTooLong,
        ENOENT => return error.FileNotFound,
        ENOTDIR => return error.NotDir,
        ENOMEM => return error.SystemResources,
        EROFS => return error.ReadOnlyFileSystem,
        else => |err| return unexpectedErrno(err),
    }
}

/// Windows-only. Same as `unlink` except the parameter is null-terminated, WTF16 encoded.
pub fn unlinkW(file_path_w: []const u16) UnlinkError!void {
    return windows.DeleteFile(file_path_w, .{ .dir = std.fs.cwd().fd });
}

pub const UnlinkatError = UnlinkError || error{
    /// When passing `AT_REMOVEDIR`, this error occurs when the named directory is not empty.
    DirNotEmpty,
};

/// Delete a file name and possibly the file it refers to, based on an open directory handle.
/// Asserts that the path parameter has no null bytes.
pub fn unlinkat(dirfd: fd_t, file_path: []const u8, flags: u32) UnlinkatError!void {
    if (builtin.os.tag == .windows) {
        const file_path_w = try windows.sliceToPrefixedFileW(file_path);
        return unlinkatW(dirfd, file_path_w.span(), flags);
    } else if (builtin.os.tag == .wasi) {
        return unlinkatWasi(dirfd, file_path, flags);
    } else {
        const file_path_c = try toPosixPath(file_path);
        return unlinkatZ(dirfd, &file_path_c, flags);
    }
}

pub const unlinkatC = @compileError("deprecated: renamed to unlinkatZ");

/// WASI-only. Same as `unlinkat` but targeting WASI.
/// See also `unlinkat`.
pub fn unlinkatWasi(dirfd: fd_t, file_path: []const u8, flags: u32) UnlinkatError!void {
    const remove_dir = (flags & AT_REMOVEDIR) != 0;
    const res = if (remove_dir)
        wasi.path_remove_directory(dirfd, file_path.ptr, file_path.len)
    else
        wasi.path_unlink_file(dirfd, file_path.ptr, file_path.len);
    switch (res) {
        wasi.ESUCCESS => return,
        wasi.EACCES => return error.AccessDenied,
        wasi.EPERM => return error.AccessDenied,
        wasi.EBUSY => return error.FileBusy,
        wasi.EFAULT => unreachable,
        wasi.EIO => return error.FileSystem,
        wasi.EISDIR => return error.IsDir,
        wasi.ELOOP => return error.SymLinkLoop,
        wasi.ENAMETOOLONG => return error.NameTooLong,
        wasi.ENOENT => return error.FileNotFound,
        wasi.ENOTDIR => return error.NotDir,
        wasi.ENOMEM => return error.SystemResources,
        wasi.EROFS => return error.ReadOnlyFileSystem,
        wasi.ENOTEMPTY => return error.DirNotEmpty,
        wasi.ENOTCAPABLE => return error.AccessDenied,

        wasi.EINVAL => unreachable, // invalid flags, or pathname has . as last component
        wasi.EBADF => unreachable, // always a race condition

        else => |err| return unexpectedErrno(err),
    }
}

/// Same as `unlinkat` but `file_path` is a null-terminated string.
pub fn unlinkatZ(dirfd: fd_t, file_path_c: [*:0]const u8, flags: u32) UnlinkatError!void {
    if (builtin.os.tag == .windows) {
        const file_path_w = try windows.cStrToPrefixedFileW(file_path_c);
        return unlinkatW(dirfd, file_path_w.span(), flags);
    }
    switch (errno(system.unlinkat(dirfd, file_path_c, flags))) {
        0 => return,
        EACCES => return error.AccessDenied,
        EPERM => return error.AccessDenied,
        EBUSY => return error.FileBusy,
        EFAULT => unreachable,
        EIO => return error.FileSystem,
        EISDIR => return error.IsDir,
        ELOOP => return error.SymLinkLoop,
        ENAMETOOLONG => return error.NameTooLong,
        ENOENT => return error.FileNotFound,
        ENOTDIR => return error.NotDir,
        ENOMEM => return error.SystemResources,
        EROFS => return error.ReadOnlyFileSystem,
        ENOTEMPTY => return error.DirNotEmpty,

        EINVAL => unreachable, // invalid flags, or pathname has . as last component
        EBADF => unreachable, // always a race condition

        else => |err| return unexpectedErrno(err),
    }
}

/// Same as `unlinkat` but `sub_path_w` is UTF16LE, NT prefixed. Windows only.
pub fn unlinkatW(dirfd: fd_t, sub_path_w: []const u16, flags: u32) UnlinkatError!void {
    const remove_dir = (flags & AT_REMOVEDIR) != 0;
    return windows.DeleteFile(sub_path_w, .{ .dir = dirfd, .remove_dir = remove_dir });
}

pub const RenameError = error{
    /// In WASI, this error may occur when the file descriptor does
    /// not hold the required rights to rename a resource by path relative to it.
    AccessDenied,
    FileBusy,
    DiskQuota,
    IsDir,
    SymLinkLoop,
    LinkQuotaExceeded,
    NameTooLong,
    FileNotFound,
    NotDir,
    SystemResources,
    NoSpaceLeft,
    PathAlreadyExists,
    ReadOnlyFileSystem,
    RenameAcrossMountPoints,
    InvalidUtf8,
    BadPathName,
    NoDevice,
    SharingViolation,
    PipeBusy,
} || UnexpectedError;

/// Change the name or location of a file.
pub fn rename(old_path: []const u8, new_path: []const u8) RenameError!void {
    if (builtin.os.tag == .wasi) {
        @compileError("rename is not supported in WASI; use renameat instead");
    } else if (builtin.os.tag == .windows) {
        const old_path_w = try windows.sliceToPrefixedFileW(old_path);
        const new_path_w = try windows.sliceToPrefixedFileW(new_path);
        return renameW(old_path_w.span().ptr, new_path_w.span().ptr);
    } else {
        const old_path_c = try toPosixPath(old_path);
        const new_path_c = try toPosixPath(new_path);
        return renameZ(&old_path_c, &new_path_c);
    }
}

pub const renameC = @compileError("deprecated: renamed to renameZ");

/// Same as `rename` except the parameters are null-terminated byte arrays.
pub fn renameZ(old_path: [*:0]const u8, new_path: [*:0]const u8) RenameError!void {
    if (builtin.os.tag == .windows) {
        const old_path_w = try windows.cStrToPrefixedFileW(old_path);
        const new_path_w = try windows.cStrToPrefixedFileW(new_path);
        return renameW(old_path_w.span().ptr, new_path_w.span().ptr);
    }
    switch (errno(system.rename(old_path, new_path))) {
        0 => return,
        EACCES => return error.AccessDenied,
        EPERM => return error.AccessDenied,
        EBUSY => return error.FileBusy,
        EDQUOT => return error.DiskQuota,
        EFAULT => unreachable,
        EINVAL => unreachable,
        EISDIR => return error.IsDir,
        ELOOP => return error.SymLinkLoop,
        EMLINK => return error.LinkQuotaExceeded,
        ENAMETOOLONG => return error.NameTooLong,
        ENOENT => return error.FileNotFound,
        ENOTDIR => return error.NotDir,
        ENOMEM => return error.SystemResources,
        ENOSPC => return error.NoSpaceLeft,
        EEXIST => return error.PathAlreadyExists,
        ENOTEMPTY => return error.PathAlreadyExists,
        EROFS => return error.ReadOnlyFileSystem,
        EXDEV => return error.RenameAcrossMountPoints,
        else => |err| return unexpectedErrno(err),
    }
}

/// Same as `rename` except the parameters are null-terminated UTF16LE encoded byte arrays.
/// Assumes target is Windows.
pub fn renameW(old_path: [*:0]const u16, new_path: [*:0]const u16) RenameError!void {
    const flags = windows.MOVEFILE_REPLACE_EXISTING | windows.MOVEFILE_WRITE_THROUGH;
    return windows.MoveFileExW(old_path, new_path, flags);
}

/// Change the name or location of a file based on an open directory handle.
pub fn renameat(
    old_dir_fd: fd_t,
    old_path: []const u8,
    new_dir_fd: fd_t,
    new_path: []const u8,
) RenameError!void {
    if (builtin.os.tag == .windows) {
        const old_path_w = try windows.sliceToPrefixedFileW(old_path);
        const new_path_w = try windows.sliceToPrefixedFileW(new_path);
        return renameatW(old_dir_fd, old_path_w.span(), new_dir_fd, new_path_w.span(), windows.TRUE);
    } else if (builtin.os.tag == .wasi) {
        return renameatWasi(old_dir_fd, old_path, new_dir_fd, new_path);
    } else {
        const old_path_c = try toPosixPath(old_path);
        const new_path_c = try toPosixPath(new_path);
        return renameatZ(old_dir_fd, &old_path_c, new_dir_fd, &new_path_c);
    }
}

/// WASI-only. Same as `renameat` expect targeting WASI.
/// See also `renameat`.
pub fn renameatWasi(old_dir_fd: fd_t, old_path: []const u8, new_dir_fd: fd_t, new_path: []const u8) RenameError!void {
    switch (wasi.path_rename(old_dir_fd, old_path.ptr, old_path.len, new_dir_fd, new_path.ptr, new_path.len)) {
        wasi.ESUCCESS => return,
        wasi.EACCES => return error.AccessDenied,
        wasi.EPERM => return error.AccessDenied,
        wasi.EBUSY => return error.FileBusy,
        wasi.EDQUOT => return error.DiskQuota,
        wasi.EFAULT => unreachable,
        wasi.EINVAL => unreachable,
        wasi.EISDIR => return error.IsDir,
        wasi.ELOOP => return error.SymLinkLoop,
        wasi.EMLINK => return error.LinkQuotaExceeded,
        wasi.ENAMETOOLONG => return error.NameTooLong,
        wasi.ENOENT => return error.FileNotFound,
        wasi.ENOTDIR => return error.NotDir,
        wasi.ENOMEM => return error.SystemResources,
        wasi.ENOSPC => return error.NoSpaceLeft,
        wasi.EEXIST => return error.PathAlreadyExists,
        wasi.ENOTEMPTY => return error.PathAlreadyExists,
        wasi.EROFS => return error.ReadOnlyFileSystem,
        wasi.EXDEV => return error.RenameAcrossMountPoints,
        wasi.ENOTCAPABLE => return error.AccessDenied,
        else => |err| return unexpectedErrno(err),
    }
}

/// Same as `renameat` except the parameters are null-terminated byte arrays.
pub fn renameatZ(
    old_dir_fd: fd_t,
    old_path: [*:0]const u8,
    new_dir_fd: fd_t,
    new_path: [*:0]const u8,
) RenameError!void {
    if (builtin.os.tag == .windows) {
        const old_path_w = try windows.cStrToPrefixedFileW(old_path);
        const new_path_w = try windows.cStrToPrefixedFileW(new_path);
        return renameatW(old_dir_fd, old_path_w.span(), new_dir_fd, new_path_w.span(), windows.TRUE);
    }

    switch (errno(system.renameat(old_dir_fd, old_path, new_dir_fd, new_path))) {
        0 => return,
        EACCES => return error.AccessDenied,
        EPERM => return error.AccessDenied,
        EBUSY => return error.FileBusy,
        EDQUOT => return error.DiskQuota,
        EFAULT => unreachable,
        EINVAL => unreachable,
        EISDIR => return error.IsDir,
        ELOOP => return error.SymLinkLoop,
        EMLINK => return error.LinkQuotaExceeded,
        ENAMETOOLONG => return error.NameTooLong,
        ENOENT => return error.FileNotFound,
        ENOTDIR => return error.NotDir,
        ENOMEM => return error.SystemResources,
        ENOSPC => return error.NoSpaceLeft,
        EEXIST => return error.PathAlreadyExists,
        ENOTEMPTY => return error.PathAlreadyExists,
        EROFS => return error.ReadOnlyFileSystem,
        EXDEV => return error.RenameAcrossMountPoints,
        else => |err| return unexpectedErrno(err),
    }
}

/// Same as `renameat` but Windows-only and the path parameters are
/// [WTF-16](https://simonsapin.github.io/wtf-8/#potentially-ill-formed-utf-16) encoded.
pub fn renameatW(
    old_dir_fd: fd_t,
    old_path_w: []const u16,
    new_dir_fd: fd_t,
    new_path_w: []const u16,
    ReplaceIfExists: windows.BOOLEAN,
) RenameError!void {
    const src_fd = windows.OpenFile(old_path_w, .{
        .dir = old_dir_fd,
        .access_mask = windows.SYNCHRONIZE | windows.GENERIC_WRITE | windows.DELETE,
        .creation = windows.FILE_OPEN,
        .io_mode = .blocking,
    }) catch |err| switch (err) {
        error.WouldBlock => unreachable, // Not possible without `.share_access_nonblocking = true`.
        else => |e| return e,
    };
    defer windows.CloseHandle(src_fd);

    const struct_buf_len = @sizeOf(windows.FILE_RENAME_INFORMATION) + (MAX_PATH_BYTES - 1);
    var rename_info_buf: [struct_buf_len]u8 align(@alignOf(windows.FILE_RENAME_INFORMATION)) = undefined;
    const struct_len = @sizeOf(windows.FILE_RENAME_INFORMATION) - 1 + new_path_w.len * 2;
    if (struct_len > struct_buf_len) return error.NameTooLong;

    const rename_info = @ptrCast(*windows.FILE_RENAME_INFORMATION, &rename_info_buf);

    rename_info.* = .{
        .ReplaceIfExists = ReplaceIfExists,
        .RootDirectory = if (std.fs.path.isAbsoluteWindowsWTF16(new_path_w)) null else new_dir_fd,
        .FileNameLength = @intCast(u32, new_path_w.len * 2), // already checked error.NameTooLong
        .FileName = undefined,
    };
    std.mem.copy(u16, @as([*]u16, &rename_info.FileName)[0..new_path_w.len], new_path_w);

    var io_status_block: windows.IO_STATUS_BLOCK = undefined;

    const rc = windows.ntdll.NtSetInformationFile(
        src_fd,
        &io_status_block,
        rename_info,
        @intCast(u32, struct_len), // already checked for error.NameTooLong
        .FileRenameInformation,
    );

    switch (rc) {
        .SUCCESS => return,
        .INVALID_HANDLE => unreachable,
        .INVALID_PARAMETER => unreachable,
        .OBJECT_PATH_SYNTAX_BAD => unreachable,
        .ACCESS_DENIED => return error.AccessDenied,
        .OBJECT_NAME_NOT_FOUND => return error.FileNotFound,
        .OBJECT_PATH_NOT_FOUND => return error.FileNotFound,
        .NOT_SAME_DEVICE => return error.RenameAcrossMountPoints,
        else => return windows.unexpectedStatus(rc),
    }
}

pub fn mkdirat(dir_fd: fd_t, sub_dir_path: []const u8, mode: u32) MakeDirError!void {
    if (builtin.os.tag == .windows) {
        const sub_dir_path_w = try windows.sliceToPrefixedFileW(sub_dir_path);
        return mkdiratW(dir_fd, sub_dir_path_w.span(), mode);
    } else if (builtin.os.tag == .wasi) {
        return mkdiratWasi(dir_fd, sub_dir_path, mode);
    } else {
        const sub_dir_path_c = try toPosixPath(sub_dir_path);
        return mkdiratZ(dir_fd, &sub_dir_path_c, mode);
    }
}

pub const mkdiratC = @compileError("deprecated: renamed to mkdiratZ");

pub fn mkdiratWasi(dir_fd: fd_t, sub_dir_path: []const u8, mode: u32) MakeDirError!void {
    switch (wasi.path_create_directory(dir_fd, sub_dir_path.ptr, sub_dir_path.len)) {
        wasi.ESUCCESS => return,
        wasi.EACCES => return error.AccessDenied,
        wasi.EBADF => unreachable,
        wasi.EPERM => return error.AccessDenied,
        wasi.EDQUOT => return error.DiskQuota,
        wasi.EEXIST => return error.PathAlreadyExists,
        wasi.EFAULT => unreachable,
        wasi.ELOOP => return error.SymLinkLoop,
        wasi.EMLINK => return error.LinkQuotaExceeded,
        wasi.ENAMETOOLONG => return error.NameTooLong,
        wasi.ENOENT => return error.FileNotFound,
        wasi.ENOMEM => return error.SystemResources,
        wasi.ENOSPC => return error.NoSpaceLeft,
        wasi.ENOTDIR => return error.NotDir,
        wasi.EROFS => return error.ReadOnlyFileSystem,
        wasi.ENOTCAPABLE => return error.AccessDenied,
        else => |err| return unexpectedErrno(err),
    }
}

pub fn mkdiratZ(dir_fd: fd_t, sub_dir_path: [*:0]const u8, mode: u32) MakeDirError!void {
    if (builtin.os.tag == .windows) {
        const sub_dir_path_w = try windows.cStrToPrefixedFileW(sub_dir_path);
        return mkdiratW(dir_fd, sub_dir_path_w.span().ptr, mode);
    }
    switch (errno(system.mkdirat(dir_fd, sub_dir_path, mode))) {
        0 => return,
        EACCES => return error.AccessDenied,
        EBADF => unreachable,
        EPERM => return error.AccessDenied,
        EDQUOT => return error.DiskQuota,
        EEXIST => return error.PathAlreadyExists,
        EFAULT => unreachable,
        ELOOP => return error.SymLinkLoop,
        EMLINK => return error.LinkQuotaExceeded,
        ENAMETOOLONG => return error.NameTooLong,
        ENOENT => return error.FileNotFound,
        ENOMEM => return error.SystemResources,
        ENOSPC => return error.NoSpaceLeft,
        ENOTDIR => return error.NotDir,
        EROFS => return error.ReadOnlyFileSystem,
        else => |err| return unexpectedErrno(err),
    }
}

pub fn mkdiratW(dir_fd: fd_t, sub_path_w: []const u16, mode: u32) MakeDirError!void {
    const sub_dir_handle = windows.OpenFile(sub_path_w, .{
        .dir = dir_fd,
        .access_mask = windows.GENERIC_READ | windows.SYNCHRONIZE,
        .creation = windows.FILE_CREATE,
        .io_mode = .blocking,
        .open_dir = true,
    }) catch |err| switch (err) {
        error.IsDir => unreachable,
        error.PipeBusy => unreachable,
        error.WouldBlock => unreachable,
        else => |e| return e,
    };
    windows.CloseHandle(sub_dir_handle);
}

pub const MakeDirError = error{
    /// In WASI, this error may occur when the file descriptor does
    /// not hold the required rights to create a new directory relative to it.
    AccessDenied,
    DiskQuota,
    PathAlreadyExists,
    SymLinkLoop,
    LinkQuotaExceeded,
    NameTooLong,
    FileNotFound,
    SystemResources,
    NoSpaceLeft,
    NotDir,
    ReadOnlyFileSystem,
    InvalidUtf8,
    BadPathName,
    NoDevice,
} || UnexpectedError;

/// Create a directory.
/// `mode` is ignored on Windows.
pub fn mkdir(dir_path: []const u8, mode: u32) MakeDirError!void {
    if (builtin.os.tag == .wasi) {
        @compileError("mkdir is not supported in WASI; use mkdirat instead");
    } else if (builtin.os.tag == .windows) {
        const dir_path_w = try windows.sliceToPrefixedFileW(dir_path);
        return mkdirW(dir_path_w.span(), mode);
    } else {
        const dir_path_c = try toPosixPath(dir_path);
        return mkdirZ(&dir_path_c, mode);
    }
}

/// Same as `mkdir` but the parameter is a null-terminated UTF8-encoded string.
pub fn mkdirZ(dir_path: [*:0]const u8, mode: u32) MakeDirError!void {
    if (builtin.os.tag == .windows) {
        const dir_path_w = try windows.cStrToPrefixedFileW(dir_path);
        return mkdirW(dir_path_w.span(), mode);
    }
    switch (errno(system.mkdir(dir_path, mode))) {
        0 => return,
        EACCES => return error.AccessDenied,
        EPERM => return error.AccessDenied,
        EDQUOT => return error.DiskQuota,
        EEXIST => return error.PathAlreadyExists,
        EFAULT => unreachable,
        ELOOP => return error.SymLinkLoop,
        EMLINK => return error.LinkQuotaExceeded,
        ENAMETOOLONG => return error.NameTooLong,
        ENOENT => return error.FileNotFound,
        ENOMEM => return error.SystemResources,
        ENOSPC => return error.NoSpaceLeft,
        ENOTDIR => return error.NotDir,
        EROFS => return error.ReadOnlyFileSystem,
        else => |err| return unexpectedErrno(err),
    }
}

/// Windows-only. Same as `mkdir` but the parameters is  WTF16 encoded.
pub fn mkdirW(dir_path_w: []const u16, mode: u32) MakeDirError!void {
    const sub_dir_handle = windows.OpenFile(dir_path_w, .{
        .dir = std.fs.cwd().fd,
        .access_mask = windows.GENERIC_READ | windows.SYNCHRONIZE,
        .creation = windows.FILE_CREATE,
        .io_mode = .blocking,
        .open_dir = true,
    }) catch |err| switch (err) {
        error.IsDir => unreachable,
        error.PipeBusy => unreachable,
        error.WouldBlock => unreachable,
        else => |e| return e,
    };
    windows.CloseHandle(sub_dir_handle);
}

pub const DeleteDirError = error{
    AccessDenied,
    FileBusy,
    SymLinkLoop,
    NameTooLong,
    FileNotFound,
    SystemResources,
    NotDir,
    DirNotEmpty,
    ReadOnlyFileSystem,
    InvalidUtf8,
    BadPathName,
} || UnexpectedError;

/// Deletes an empty directory.
pub fn rmdir(dir_path: []const u8) DeleteDirError!void {
    if (builtin.os.tag == .wasi) {
        @compileError("rmdir is not supported in WASI; use unlinkat instead");
    } else if (builtin.os.tag == .windows) {
        const dir_path_w = try windows.sliceToPrefixedFileW(dir_path);
        return rmdirW(dir_path_w.span());
    } else {
        const dir_path_c = try toPosixPath(dir_path);
        return rmdirZ(&dir_path_c);
    }
}

pub const rmdirC = @compileError("deprecated: renamed to rmdirZ");

/// Same as `rmdir` except the parameter is null-terminated.
pub fn rmdirZ(dir_path: [*:0]const u8) DeleteDirError!void {
    if (builtin.os.tag == .windows) {
        const dir_path_w = try windows.cStrToPrefixedFileW(dir_path);
        return rmdirW(dir_path_w.span());
    }
    switch (errno(system.rmdir(dir_path))) {
        0 => return,
        EACCES => return error.AccessDenied,
        EPERM => return error.AccessDenied,
        EBUSY => return error.FileBusy,
        EFAULT => unreachable,
        EINVAL => unreachable,
        ELOOP => return error.SymLinkLoop,
        ENAMETOOLONG => return error.NameTooLong,
        ENOENT => return error.FileNotFound,
        ENOMEM => return error.SystemResources,
        ENOTDIR => return error.NotDir,
        EEXIST => return error.DirNotEmpty,
        ENOTEMPTY => return error.DirNotEmpty,
        EROFS => return error.ReadOnlyFileSystem,
        else => |err| return unexpectedErrno(err),
    }
}

/// Windows-only. Same as `rmdir` except the parameter is WTF16 encoded.
pub fn rmdirW(dir_path_w: []const u16) DeleteDirError!void {
    return windows.DeleteFile(dir_path_w, .{ .dir = std.fs.cwd().fd, .remove_dir = true }) catch |err| switch (err) {
        error.IsDir => unreachable,
        else => |e| return e,
    };
}

pub const ChangeCurDirError = error{
    AccessDenied,
    FileSystem,
    SymLinkLoop,
    NameTooLong,
    FileNotFound,
    SystemResources,
    NotDir,
} || UnexpectedError;

/// Changes the current working directory of the calling process.
/// `dir_path` is recommended to be a UTF-8 encoded string.
pub fn chdir(dir_path: []const u8) ChangeCurDirError!void {
    if (builtin.os.tag == .wasi) {
        @compileError("chdir is not supported in WASI");
    } else if (builtin.os.tag == .windows) {
        const dir_path_w = try windows.sliceToPrefixedFileW(dir_path);
        @compileError("TODO implement chdir for Windows");
    } else {
        const dir_path_c = try toPosixPath(dir_path);
        return chdirZ(&dir_path_c);
    }
}

pub const chdirC = @compileError("deprecated: renamed to chdirZ");

/// Same as `chdir` except the parameter is null-terminated.
pub fn chdirZ(dir_path: [*:0]const u8) ChangeCurDirError!void {
    if (builtin.os.tag == .windows) {
        const dir_path_w = try windows.cStrToPrefixedFileW(dir_path);
        @compileError("TODO implement chdir for Windows");
    }
    switch (errno(system.chdir(dir_path))) {
        0 => return,
        EACCES => return error.AccessDenied,
        EFAULT => unreachable,
        EIO => return error.FileSystem,
        ELOOP => return error.SymLinkLoop,
        ENAMETOOLONG => return error.NameTooLong,
        ENOENT => return error.FileNotFound,
        ENOMEM => return error.SystemResources,
        ENOTDIR => return error.NotDir,
        else => |err| return unexpectedErrno(err),
    }
}

pub const FchdirError = error{
    AccessDenied,
    NotDir,
    FileSystem,
} || UnexpectedError;

pub fn fchdir(dirfd: fd_t) FchdirError!void {
    while (true) {
        switch (errno(system.fchdir(dirfd))) {
            0 => return,
            EACCES => return error.AccessDenied,
            EBADF => unreachable,
            ENOTDIR => return error.NotDir,
            EINTR => continue,
            EIO => return error.FileSystem,
            else => |err| return unexpectedErrno(err),
        }
    }
}

pub const ReadLinkError = error{
    /// In WASI, this error may occur when the file descriptor does
    /// not hold the required rights to read value of a symbolic link relative to it.
    AccessDenied,
    FileSystem,
    SymLinkLoop,
    NameTooLong,
    FileNotFound,
    SystemResources,
    NotDir,
    InvalidUtf8,
    BadPathName,
    /// Windows-only. This error may occur if the opened reparse point is
    /// of unsupported type.
    UnsupportedReparsePointType,
} || UnexpectedError;

/// Read value of a symbolic link.
/// The return value is a slice of `out_buffer` from index 0.
pub fn readlink(file_path: []const u8, out_buffer: []u8) ReadLinkError![]u8 {
    if (builtin.os.tag == .wasi) {
        @compileError("readlink is not supported in WASI; use readlinkat instead");
    } else if (builtin.os.tag == .windows) {
        const file_path_w = try windows.sliceToPrefixedFileW(file_path);
        return readlinkW(file_path_w.span(), out_buffer);
    } else {
        const file_path_c = try toPosixPath(file_path);
        return readlinkZ(&file_path_c, out_buffer);
    }
}

pub const readlinkC = @compileError("deprecated: renamed to readlinkZ");

/// Windows-only. Same as `readlink` except `file_path` is WTF16 encoded.
/// See also `readlinkZ`.
pub fn readlinkW(file_path: []const u16, out_buffer: []u8) ReadLinkError![]u8 {
    return windows.ReadLink(std.fs.cwd().fd, file_path, out_buffer);
}

/// Same as `readlink` except `file_path` is null-terminated.
pub fn readlinkZ(file_path: [*:0]const u8, out_buffer: []u8) ReadLinkError![]u8 {
    if (builtin.os.tag == .windows) {
        const file_path_w = try windows.cStrToWin32PrefixedFileW(file_path);
        return readlinkW(file_path_w.span(), out_buffer);
    }
    const rc = system.readlink(file_path, out_buffer.ptr, out_buffer.len);
    switch (errno(rc)) {
        0 => return out_buffer[0..@bitCast(usize, rc)],
        EACCES => return error.AccessDenied,
        EFAULT => unreachable,
        EINVAL => unreachable,
        EIO => return error.FileSystem,
        ELOOP => return error.SymLinkLoop,
        ENAMETOOLONG => return error.NameTooLong,
        ENOENT => return error.FileNotFound,
        ENOMEM => return error.SystemResources,
        ENOTDIR => return error.NotDir,
        else => |err| return unexpectedErrno(err),
    }
}

/// Similar to `readlink` except reads value of a symbolink link **relative** to `dirfd` directory handle.
/// The return value is a slice of `out_buffer` from index 0.
/// See also `readlinkatWasi`, `realinkatZ` and `realinkatW`.
pub fn readlinkat(dirfd: fd_t, file_path: []const u8, out_buffer: []u8) ReadLinkError![]u8 {
    if (builtin.os.tag == .wasi) {
        return readlinkatWasi(dirfd, file_path, out_buffer);
    }
    if (builtin.os.tag == .windows) {
        const file_path_w = try windows.sliceToPrefixedFileW(file_path);
        return readlinkatW(dirfd, file_path_w.span(), out_buffer);
    }
    const file_path_c = try toPosixPath(file_path);
    return readlinkatZ(dirfd, &file_path_c, out_buffer);
}

pub const readlinkatC = @compileError("deprecated: renamed to readlinkatZ");

/// WASI-only. Same as `readlinkat` but targets WASI.
/// See also `readlinkat`.
pub fn readlinkatWasi(dirfd: fd_t, file_path: []const u8, out_buffer: []u8) ReadLinkError![]u8 {
    var bufused: usize = undefined;
    switch (wasi.path_readlink(dirfd, file_path.ptr, file_path.len, out_buffer.ptr, out_buffer.len, &bufused)) {
        wasi.ESUCCESS => return out_buffer[0..bufused],
        wasi.EACCES => return error.AccessDenied,
        wasi.EFAULT => unreachable,
        wasi.EINVAL => unreachable,
        wasi.EIO => return error.FileSystem,
        wasi.ELOOP => return error.SymLinkLoop,
        wasi.ENAMETOOLONG => return error.NameTooLong,
        wasi.ENOENT => return error.FileNotFound,
        wasi.ENOMEM => return error.SystemResources,
        wasi.ENOTDIR => return error.NotDir,
        wasi.ENOTCAPABLE => return error.AccessDenied,
        else => |err| return unexpectedErrno(err),
    }
}

/// Windows-only. Same as `readlinkat` except `file_path` is null-terminated, WTF16 encoded.
/// See also `readlinkat`.
pub fn readlinkatW(dirfd: fd_t, file_path: []const u16, out_buffer: []u8) ReadLinkError![]u8 {
    return windows.ReadLink(dirfd, file_path, out_buffer);
}

/// Same as `readlinkat` except `file_path` is null-terminated.
/// See also `readlinkat`.
pub fn readlinkatZ(dirfd: fd_t, file_path: [*:0]const u8, out_buffer: []u8) ReadLinkError![]u8 {
    if (builtin.os.tag == .windows) {
        const file_path_w = try windows.cStrToPrefixedFileW(file_path);
        return readlinkatW(dirfd, file_path_w.span(), out_buffer);
    }
    const rc = system.readlinkat(dirfd, file_path, out_buffer.ptr, out_buffer.len);
    switch (errno(rc)) {
        0 => return out_buffer[0..@bitCast(usize, rc)],
        EACCES => return error.AccessDenied,
        EFAULT => unreachable,
        EINVAL => unreachable,
        EIO => return error.FileSystem,
        ELOOP => return error.SymLinkLoop,
        ENAMETOOLONG => return error.NameTooLong,
        ENOENT => return error.FileNotFound,
        ENOMEM => return error.SystemResources,
        ENOTDIR => return error.NotDir,
        else => |err| return unexpectedErrno(err),
    }
}

pub const SetEidError = error{
    InvalidUserId,
    PermissionDenied,
} || UnexpectedError;

pub const SetIdError = error{ResourceLimitReached} || SetEidError;

pub fn setuid(uid: uid_t) SetIdError!void {
    switch (errno(system.setuid(uid))) {
        0 => return,
        EAGAIN => return error.ResourceLimitReached,
        EINVAL => return error.InvalidUserId,
        EPERM => return error.PermissionDenied,
        else => |err| return unexpectedErrno(err),
    }
}

pub fn seteuid(uid: uid_t) SetEidError!void {
    switch (errno(system.seteuid(uid))) {
        0 => return,
        EINVAL => return error.InvalidUserId,
        EPERM => return error.PermissionDenied,
        else => |err| return unexpectedErrno(err),
    }
}

pub fn setreuid(ruid: uid_t, euid: uid_t) SetIdError!void {
    switch (errno(system.setreuid(ruid, euid))) {
        0 => return,
        EAGAIN => return error.ResourceLimitReached,
        EINVAL => return error.InvalidUserId,
        EPERM => return error.PermissionDenied,
        else => |err| return unexpectedErrno(err),
    }
}

pub fn setgid(gid: gid_t) SetIdError!void {
    switch (errno(system.setgid(gid))) {
        0 => return,
        EAGAIN => return error.ResourceLimitReached,
        EINVAL => return error.InvalidUserId,
        EPERM => return error.PermissionDenied,
        else => |err| return unexpectedErrno(err),
    }
}

pub fn setegid(uid: uid_t) SetEidError!void {
    switch (errno(system.setegid(uid))) {
        0 => return,
        EINVAL => return error.InvalidUserId,
        EPERM => return error.PermissionDenied,
        else => |err| return unexpectedErrno(err),
    }
}

pub fn setregid(rgid: gid_t, egid: gid_t) SetIdError!void {
    switch (errno(system.setregid(rgid, egid))) {
        0 => return,
        EAGAIN => return error.ResourceLimitReached,
        EINVAL => return error.InvalidUserId,
        EPERM => return error.PermissionDenied,
        else => |err| return unexpectedErrno(err),
    }
}

/// Test whether a file descriptor refers to a terminal.
pub fn isatty(handle: fd_t) bool {
    if (builtin.os.tag == .windows) {
        if (isCygwinPty(handle))
            return true;

        var out: windows.DWORD = undefined;
        return windows.kernel32.GetConsoleMode(handle, &out) != 0;
    }
    if (builtin.link_libc) {
        return system.isatty(handle) != 0;
    }
    if (builtin.os.tag == .wasi) {
        var statbuf: fdstat_t = undefined;
        const err = system.fd_fdstat_get(handle, &statbuf);
        if (err != 0) {
            // errno = err;
            return false;
        }

        // A tty is a character device that we can't seek or tell on.
        if (statbuf.fs_filetype != FILETYPE_CHARACTER_DEVICE or
            (statbuf.fs_rights_base & (RIGHT_FD_SEEK | RIGHT_FD_TELL)) != 0)
        {
            // errno = ENOTTY;
            return false;
        }

        return true;
    }
    if (builtin.os.tag == .linux) {
        while (true) {
            var wsz: linux.winsize = undefined;
            const fd = @bitCast(usize, @as(isize, handle));
            switch (linux.syscall3(.ioctl, fd, linux.TIOCGWINSZ, @ptrToInt(&wsz))) {
                0 => return true,
                EINTR => continue,
                else => return false,
            }
        }
    }
    return system.isatty(handle) != 0;
}

pub fn isCygwinPty(handle: fd_t) bool {
    if (builtin.os.tag != .windows) return false;

    const size = @sizeOf(windows.FILE_NAME_INFO);
    var name_info_bytes align(@alignOf(windows.FILE_NAME_INFO)) = [_]u8{0} ** (size + windows.MAX_PATH);

    if (windows.kernel32.GetFileInformationByHandleEx(
        handle,
        windows.FileNameInfo,
        @ptrCast(*c_void, &name_info_bytes),
        name_info_bytes.len,
    ) == 0) {
        return false;
    }

    const name_info = @ptrCast(*const windows.FILE_NAME_INFO, &name_info_bytes[0]);
    const name_bytes = name_info_bytes[size .. size + @as(usize, name_info.FileNameLength)];
    const name_wide = mem.bytesAsSlice(u16, name_bytes);
    return mem.indexOf(u16, name_wide, &[_]u16{ 'm', 's', 'y', 's', '-' }) != null or
        mem.indexOf(u16, name_wide, &[_]u16{ '-', 'p', 't', 'y' }) != null;
}

pub const SocketError = error{
    /// Permission to create a socket of the specified type and/or
    /// pro‐tocol is denied.
    PermissionDenied,

    /// The implementation does not support the specified address family.
    AddressFamilyNotSupported,

    /// Unknown protocol, or protocol family not available.
    ProtocolFamilyNotAvailable,

    /// The per-process limit on the number of open file descriptors has been reached.
    ProcessFdQuotaExceeded,

    /// The system-wide limit on the total number of open files has been reached.
    SystemFdQuotaExceeded,

    /// Insufficient memory is available. The socket cannot be created until sufficient
    /// resources are freed.
    SystemResources,

    /// The protocol type or the specified protocol is not supported within this domain.
    ProtocolNotSupported,

    /// The socket type is not supported by the protocol.
    SocketTypeNotSupported,
} || UnexpectedError;

pub fn socket(domain: u32, socket_type: u32, protocol: u32) SocketError!socket_t {
    if (builtin.os.tag == .windows) {
        // NOTE: windows translates the SOCK_NONBLOCK/SOCK_CLOEXEC flags into windows-analagous operations
        const filtered_sock_type = socket_type & ~@as(u32, SOCK_NONBLOCK | SOCK_CLOEXEC);
        const flags: u32 = if ((socket_type & SOCK_CLOEXEC) != 0) windows.ws2_32.WSA_FLAG_NO_HANDLE_INHERIT else 0;
        const rc = try windows.WSASocketW(@bitCast(i32, domain), @bitCast(i32, filtered_sock_type), @bitCast(i32, protocol), null, 0, flags);
        errdefer windows.closesocket(rc) catch unreachable;
        if ((socket_type & SOCK_NONBLOCK) != 0) {
            var mode: c_ulong = 1; // nonblocking
            if (windows.ws2_32.SOCKET_ERROR == windows.ws2_32.ioctlsocket(rc, windows.ws2_32.FIONBIO, &mode)) {
                switch (windows.ws2_32.WSAGetLastError()) {
                    // have not identified any error codes that should be handled yet
                    else => unreachable,
                }
            }
        }
        return rc;
    }

    const have_sock_flags = comptime !std.Target.current.isDarwin();
    const filtered_sock_type = if (!have_sock_flags)
        socket_type & ~@as(u32, SOCK_NONBLOCK | SOCK_CLOEXEC)
    else
        socket_type;
    const rc = system.socket(domain, filtered_sock_type, protocol);
    switch (errno(rc)) {
        0 => {
            const fd = @intCast(fd_t, rc);
            if (!have_sock_flags) {
                try setSockFlags(fd, socket_type);
            }
            return fd;
        },
        EACCES => return error.PermissionDenied,
        EAFNOSUPPORT => return error.AddressFamilyNotSupported,
        EINVAL => return error.ProtocolFamilyNotAvailable,
        EMFILE => return error.ProcessFdQuotaExceeded,
        ENFILE => return error.SystemFdQuotaExceeded,
        ENOBUFS => return error.SystemResources,
        ENOMEM => return error.SystemResources,
        EPROTONOSUPPORT => return error.ProtocolNotSupported,
        EPROTOTYPE => return error.SocketTypeNotSupported,
        else => |err| return unexpectedErrno(err),
    }
}

pub const BindError = error{
    /// The address is protected, and the user is not the superuser.
    /// For UNIX domain sockets: Search permission is denied on  a  component
    /// of  the  path  prefix.
    AccessDenied,

    /// The given address is already in use, or in the case of Internet domain sockets,
    /// The  port number was specified as zero in the socket
    /// address structure, but, upon attempting to bind to  an  ephemeral  port,  it  was
    /// determined  that  all  port  numbers in the ephemeral port range are currently in
    /// use.  See the discussion of /proc/sys/net/ipv4/ip_local_port_range ip(7).
    AddressInUse,

    /// A nonexistent interface was requested or the requested address was not local.
    AddressNotAvailable,

    /// Too many symbolic links were encountered in resolving addr.
    SymLinkLoop,

    /// addr is too long.
    NameTooLong,

    /// A component in the directory prefix of the socket pathname does not exist.
    FileNotFound,

    /// Insufficient kernel memory was available.
    SystemResources,

    /// A component of the path prefix is not a directory.
    NotDir,

    /// The socket inode would reside on a read-only filesystem.
    ReadOnlyFileSystem,

    /// The network subsystem has failed.
    NetworkSubsystemFailed,

    FileDescriptorNotASocket,

    AlreadyBound,
} || UnexpectedError;

/// addr is `*const T` where T is one of the sockaddr
pub fn bind(sock: socket_t, addr: *const sockaddr, len: socklen_t) BindError!void {
    const rc = system.bind(sock, addr, len);
    if (builtin.os.tag == .windows) {
        if (rc == windows.ws2_32.SOCKET_ERROR) {
            switch (windows.ws2_32.WSAGetLastError()) {
                .WSANOTINITIALISED => unreachable, // not initialized WSA
                .WSAEACCES => return error.AccessDenied,
                .WSAEADDRINUSE => return error.AddressInUse,
                .WSAEADDRNOTAVAIL => return error.AddressNotAvailable,
                .WSAENOTSOCK => return error.FileDescriptorNotASocket,
                .WSAEFAULT => unreachable, // invalid pointers
                .WSAEINVAL => return error.AlreadyBound,
                .WSAENOBUFS => return error.SystemResources,
                .WSAENETDOWN => return error.NetworkSubsystemFailed,
                else => |err| return windows.unexpectedWSAError(err),
            }
            unreachable;
        }
        return;
    } else {
        switch (errno(rc)) {
            0 => return,
            EACCES => return error.AccessDenied,
            EADDRINUSE => return error.AddressInUse,
            EBADF => unreachable, // always a race condition if this error is returned
            EINVAL => unreachable, // invalid parameters
            ENOTSOCK => unreachable, // invalid `sockfd`
            EADDRNOTAVAIL => return error.AddressNotAvailable,
            EFAULT => unreachable, // invalid `addr` pointer
            ELOOP => return error.SymLinkLoop,
            ENAMETOOLONG => return error.NameTooLong,
            ENOENT => return error.FileNotFound,
            ENOMEM => return error.SystemResources,
            ENOTDIR => return error.NotDir,
            EROFS => return error.ReadOnlyFileSystem,
            else => |err| return unexpectedErrno(err),
        }
    }
    unreachable;
}

const ListenError = error{
    /// Another socket is already listening on the same port.
    /// For Internet domain sockets, the  socket referred to by sockfd had not previously
    /// been bound to an address and, upon attempting to bind it to an ephemeral port, it
    /// was determined that all port numbers in the ephemeral port range are currently in
    /// use.  See the discussion of /proc/sys/net/ipv4/ip_local_port_range in ip(7).
    AddressInUse,

    /// The file descriptor sockfd does not refer to a socket.
    FileDescriptorNotASocket,

    /// The socket is not of a type that supports the listen() operation.
    OperationNotSupported,

    /// The network subsystem has failed.
    NetworkSubsystemFailed,

    /// Ran out of system resources
    /// On Windows it can either run out of socket descriptors or buffer space
    SystemResources,

    /// Already connected
    AlreadyConnected,

    /// Socket has not been bound yet
    SocketNotBound,
} || UnexpectedError;

pub fn listen(sock: socket_t, backlog: u31) ListenError!void {
    const rc = system.listen(sock, backlog);
    if (builtin.os.tag == .windows) {
        if (rc == windows.ws2_32.SOCKET_ERROR) {
            switch (windows.ws2_32.WSAGetLastError()) {
                .WSANOTINITIALISED => unreachable, // not initialized WSA
                .WSAENETDOWN => return error.NetworkSubsystemFailed,
                .WSAEADDRINUSE => return error.AddressInUse,
                .WSAEISCONN => return error.AlreadyConnected,
                .WSAEINVAL => return error.SocketNotBound,
                .WSAEMFILE, .WSAENOBUFS => return error.SystemResources,
                .WSAENOTSOCK => return error.FileDescriptorNotASocket,
                .WSAEOPNOTSUPP => return error.OperationNotSupported,
                .WSAEINPROGRESS => unreachable,
                else => |err| return windows.unexpectedWSAError(err),
            }
        }
        return;
    } else {
        switch (errno(rc)) {
            0 => return,
            EADDRINUSE => return error.AddressInUse,
            EBADF => unreachable,
            ENOTSOCK => return error.FileDescriptorNotASocket,
            EOPNOTSUPP => return error.OperationNotSupported,
            else => |err| return unexpectedErrno(err),
        }
    }
}

pub const AcceptError = error{
    ConnectionAborted,

    /// The file descriptor sockfd does not refer to a socket.
    FileDescriptorNotASocket,

    /// The per-process limit on the number of open file descriptors has been reached.
    ProcessFdQuotaExceeded,

    /// The system-wide limit on the total number of open files has been reached.
    SystemFdQuotaExceeded,

    /// Not enough free memory.  This often means that the memory allocation  is  limited
    /// by the socket buffer limits, not by the system memory.
    SystemResources,

    /// Socket is not listening for new connections.
    SocketNotListening,

    ProtocolFailure,

    /// Firewall rules forbid connection.
    BlockedByFirewall,

    /// This error occurs when no global event loop is configured,
    /// and accepting from the socket would block.
    WouldBlock,

    /// Permission to create a socket of the specified type and/or
    /// protocol is denied.
    PermissionDenied,

    /// An incoming connection was indicated, but was subsequently terminated by the
    /// remote peer prior to accepting the call.
    ConnectionResetByPeer,

    /// The network subsystem has failed.
    NetworkSubsystemFailed,

    /// The referenced socket is not a type that supports connection-oriented service.
    OperationNotSupported,
} || UnexpectedError;

/// Accept a connection on a socket.
/// If `sockfd` is opened in non blocking mode, the function will
/// return error.WouldBlock when EAGAIN is received.
pub fn accept(
    /// This argument is a socket that has been created with `socket`, bound to a local address
    /// with `bind`, and is listening for connections after a `listen`.
    sock: socket_t,
    /// This argument is a pointer to a sockaddr structure.  This structure is filled in with  the
    /// address  of  the  peer  socket, as known to the communications layer.  The exact format of the
    /// address returned addr is determined by the socket's address  family  (see  `socket`  and  the
    /// respective  protocol  man  pages).
    addr: ?*sockaddr,
    /// This argument is a value-result argument: the caller must initialize it to contain  the
    /// size (in bytes) of the structure pointed to by addr; on return it will contain the actual size
    /// of the peer address.
    ///
    /// The returned address is truncated if the buffer provided is too small; in this  case,  `addr_size`
    /// will return a value greater than was supplied to the call.
    addr_size: ?*socklen_t,
    /// The following values can be bitwise ORed in flags to obtain different behavior:
    /// * `SOCK_NONBLOCK` - Set the `O_NONBLOCK` file status flag on the open file description (see `open`)
    ///   referred  to by the new file descriptor.  Using this flag saves extra calls to `fcntl` to achieve
    ///   the same result.
    /// * `SOCK_CLOEXEC`  - Set the close-on-exec (`FD_CLOEXEC`) flag on the new file descriptor.   See  the
    ///   description  of the `O_CLOEXEC` flag in `open` for reasons why this may be useful.
    flags: u32,
) AcceptError!socket_t {
    const have_accept4 = comptime !(std.Target.current.isDarwin() or builtin.os.tag == .windows);
    assert(0 == (flags & ~@as(u32, SOCK_NONBLOCK | SOCK_CLOEXEC))); // Unsupported flag(s)

    const accepted_sock = while (true) {
        const rc = if (have_accept4)
            system.accept4(sock, addr, addr_size, flags)
        else
            system.accept(sock, addr, addr_size);

        if (builtin.os.tag == .windows) {
            if (rc == windows.ws2_32.INVALID_SOCKET) {
                switch (windows.ws2_32.WSAGetLastError()) {
                    .WSANOTINITIALISED => unreachable, // not initialized WSA
                    .WSAECONNRESET => return error.ConnectionResetByPeer,
                    .WSAEFAULT => unreachable,
                    .WSAEINVAL => return error.SocketNotListening,
                    .WSAEMFILE => return error.ProcessFdQuotaExceeded,
                    .WSAENETDOWN => return error.NetworkSubsystemFailed,
                    .WSAENOBUFS => return error.FileDescriptorNotASocket,
                    .WSAEOPNOTSUPP => return error.OperationNotSupported,
                    .WSAEWOULDBLOCK => return error.WouldBlock,
                    else => |err| return windows.unexpectedWSAError(err),
                }
<<<<<<< HEAD
                return fd;
            },
            EINTR => continue,
            EAGAIN => return error.WouldBlock,
            EBADF => unreachable, // always a race condition
            ECONNABORTED => return error.ConnectionAborted,
            EFAULT => unreachable,
            EINVAL => return error.SocketNotListening,
            ENOTSOCK => unreachable,
            EMFILE => return error.ProcessFdQuotaExceeded,
            ENFILE => return error.SystemFdQuotaExceeded,
            ENOBUFS => return error.SystemResources,
            ENOMEM => return error.SystemResources,
            EOPNOTSUPP => unreachable,
            EPROTO => return error.ProtocolFailure,
            EPERM => return error.BlockedByFirewall,
            else => |err| return unexpectedErrno(err),
=======
            } else {
                break rc;
            }
        } else {
            switch (errno(rc)) {
                0 => {
                    break @intCast(socket_t, rc);
                },
                EINTR => continue,
                EAGAIN => if (std.event.Loop.instance) |loop| {
                    loop.waitUntilFdReadable(sock);
                    continue;
                } else {
                    return error.WouldBlock;
                },
                EBADF => unreachable, // always a race condition
                ECONNABORTED => return error.ConnectionAborted,
                EFAULT => unreachable,
                EINVAL => return error.SocketNotListening,
                ENOTSOCK => unreachable,
                EMFILE => return error.ProcessFdQuotaExceeded,
                ENFILE => return error.SystemFdQuotaExceeded,
                ENOBUFS => return error.SystemResources,
                ENOMEM => return error.SystemResources,
                EOPNOTSUPP => unreachable,
                EPROTO => return error.ProtocolFailure,
                EPERM => return error.BlockedByFirewall,
                else => |err| return unexpectedErrno(err),
            }
>>>>>>> 127fa800
        }
    } else unreachable;

    if (!have_accept4) {
        try setSockFlags(accepted_sock, flags);
    }
    return accepted_sock;
}

pub const EpollCreateError = error{
    /// The  per-user   limit   on   the   number   of   epoll   instances   imposed   by
    /// /proc/sys/fs/epoll/max_user_instances  was encountered.  See epoll(7) for further
    /// details.
    /// Or, The per-process limit on the number of open file descriptors has been reached.
    ProcessFdQuotaExceeded,

    /// The system-wide limit on the total number of open files has been reached.
    SystemFdQuotaExceeded,

    /// There was insufficient memory to create the kernel object.
    SystemResources,
} || UnexpectedError;

pub fn epoll_create1(flags: u32) EpollCreateError!i32 {
    const rc = system.epoll_create1(flags);
    switch (errno(rc)) {
        0 => return @intCast(i32, rc),
        else => |err| return unexpectedErrno(err),

        EINVAL => unreachable,
        EMFILE => return error.ProcessFdQuotaExceeded,
        ENFILE => return error.SystemFdQuotaExceeded,
        ENOMEM => return error.SystemResources,
    }
}

pub const EpollCtlError = error{
    /// op was EPOLL_CTL_ADD, and the supplied file descriptor fd is  already  registered
    /// with this epoll instance.
    FileDescriptorAlreadyPresentInSet,

    /// fd refers to an epoll instance and this EPOLL_CTL_ADD operation would result in a
    /// circular loop of epoll instances monitoring one another.
    OperationCausesCircularLoop,

    /// op was EPOLL_CTL_MOD or EPOLL_CTL_DEL, and fd is not registered with  this  epoll
    /// instance.
    FileDescriptorNotRegistered,

    /// There was insufficient memory to handle the requested op control operation.
    SystemResources,

    /// The  limit  imposed  by /proc/sys/fs/epoll/max_user_watches was encountered while
    /// trying to register (EPOLL_CTL_ADD) a new file descriptor on  an  epoll  instance.
    /// See epoll(7) for further details.
    UserResourceLimitReached,

    /// The target file fd does not support epoll.  This error can occur if fd refers to,
    /// for example, a regular file or a directory.
    FileDescriptorIncompatibleWithEpoll,
} || UnexpectedError;

pub fn epoll_ctl(epfd: i32, op: u32, fd: i32, event: ?*epoll_event) EpollCtlError!void {
    const rc = system.epoll_ctl(epfd, op, fd, event);
    switch (errno(rc)) {
        0 => return,
        else => |err| return unexpectedErrno(err),

        EBADF => unreachable, // always a race condition if this happens
        EEXIST => return error.FileDescriptorAlreadyPresentInSet,
        EINVAL => unreachable,
        ELOOP => return error.OperationCausesCircularLoop,
        ENOENT => return error.FileDescriptorNotRegistered,
        ENOMEM => return error.SystemResources,
        ENOSPC => return error.UserResourceLimitReached,
        EPERM => return error.FileDescriptorIncompatibleWithEpoll,
    }
}

/// Waits for an I/O event on an epoll file descriptor.
/// Returns the number of file descriptors ready for the requested I/O,
/// or zero if no file descriptor became ready during the requested timeout milliseconds.
pub fn epoll_wait(epfd: i32, events: []epoll_event, timeout: i32) usize {
    while (true) {
        // TODO get rid of the @intCast
        const rc = system.epoll_wait(epfd, events.ptr, @intCast(u32, events.len), timeout);
        switch (errno(rc)) {
            0 => return @intCast(usize, rc),
            EINTR => continue,
            EBADF => unreachable,
            EFAULT => unreachable,
            EINVAL => unreachable,
            else => unreachable,
        }
    }
}

pub const EventFdError = error{
    SystemResources,
    ProcessFdQuotaExceeded,
    SystemFdQuotaExceeded,
} || UnexpectedError;

pub fn eventfd(initval: u32, flags: u32) EventFdError!i32 {
    const rc = system.eventfd(initval, flags);
    switch (errno(rc)) {
        0 => return @intCast(i32, rc),
        else => |err| return unexpectedErrno(err),

        EINVAL => unreachable, // invalid parameters
        EMFILE => return error.ProcessFdQuotaExceeded,
        ENFILE => return error.SystemFdQuotaExceeded,
        ENODEV => return error.SystemResources,
        ENOMEM => return error.SystemResources,
    }
}

pub const GetSockNameError = error{
    /// Insufficient resources were available in the system to perform the operation.
    SystemResources,

    /// The network subsystem has failed.
    NetworkSubsystemFailed,

    /// Socket hasn't been bound yet
    SocketNotBound,

    FileDescriptorNotASocket,
} || UnexpectedError;

pub fn getsockname(sock: socket_t, addr: *sockaddr, addrlen: *socklen_t) GetSockNameError!void {
    const rc = system.getsockname(sock, addr, addrlen);
    if (builtin.os.tag == .windows) {
        if (rc == windows.ws2_32.SOCKET_ERROR) {
            switch (windows.ws2_32.WSAGetLastError()) {
                .WSANOTINITIALISED => unreachable,
                .WSAENETDOWN => return error.NetworkSubsystemFailed,
                .WSAEFAULT => unreachable, // addr or addrlen have invalid pointers or addrlen points to an incorrect value
                .WSAENOTSOCK => return error.FileDescriptorNotASocket,
                .WSAEINVAL => return error.SocketNotBound,
                else => |err| return windows.unexpectedWSAError(err),
            }
        }
        return;
    } else {
        switch (errno(rc)) {
            0 => return,
            else => |err| return unexpectedErrno(err),

            EBADF => unreachable, // always a race condition
            EFAULT => unreachable,
            EINVAL => unreachable, // invalid parameters
            ENOTSOCK => return error.FileDescriptorNotASocket,
            ENOBUFS => return error.SystemResources,
        }
    }
}

pub const ConnectError = error{
    /// For UNIX domain sockets, which are identified by pathname: Write permission is denied on  the  socket
    /// file,  or  search  permission  is  denied  for  one of the directories in the path prefix.
    /// or
    /// The user tried to connect to a broadcast address without having the socket broadcast flag enabled  or
    /// the connection request failed because of a local firewall rule.
    PermissionDenied,

    /// Local address is already in use.
    AddressInUse,

    /// (Internet  domain  sockets)  The  socket  referred  to  by sockfd had not previously been bound to an
    /// address and, upon attempting to bind it to an ephemeral port, it was determined that all port numbers
    /// in    the    ephemeral    port    range    are   currently   in   use.    See   the   discussion   of
    /// /proc/sys/net/ipv4/ip_local_port_range in ip(7).
    AddressNotAvailable,

    /// The passed address didn't have the correct address family in its sa_family field.
    AddressFamilyNotSupported,

    /// Insufficient entries in the routing cache.
    SystemResources,

    /// A connect() on a stream socket found no one listening on the remote address.
    ConnectionRefused,

    /// Network is unreachable.
    NetworkUnreachable,

    /// Timeout  while  attempting  connection.   The server may be too busy to accept new connections.  Note
    /// that for IP sockets the timeout may be very long when syncookies are enabled on the server.
    ConnectionTimedOut,

    /// This error occurs when no global event loop is configured,
    /// and connecting to the socket would block.
    WouldBlock,

    /// The given path for the unix socket does not exist.
    FileNotFound,
} || UnexpectedError;

/// Initiate a connection on a socket.
<<<<<<< HEAD
/// If `sockfd` is opened in non blocking mode, the function will
/// return error.WouldBlock when EAGAIN or EINPROGRESS is received.
pub fn connect(sockfd: socket_t, sock_addr: *const sockaddr, len: socklen_t) ConnectError!void {
=======
pub fn connect(sock: socket_t, sock_addr: *const sockaddr, len: socklen_t) ConnectError!void {
>>>>>>> 127fa800
    if (builtin.os.tag == .windows) {
        const rc = windows.ws2_32.connect(sock, sock_addr, @intCast(i32, len));
        if (rc == 0) return;
        switch (windows.ws2_32.WSAGetLastError()) {
            .WSAEADDRINUSE => return error.AddressInUse,
            .WSAEADDRNOTAVAIL => return error.AddressNotAvailable,
            .WSAECONNREFUSED => return error.ConnectionRefused,
            .WSAETIMEDOUT => return error.ConnectionTimedOut,
            .WSAEHOSTUNREACH // TODO: should we return NetworkUnreachable in this case as well?
            , .WSAENETUNREACH => return error.NetworkUnreachable,
            .WSAEFAULT => unreachable,
            .WSAEINVAL => unreachable,
            .WSAEISCONN => unreachable,
            .WSAENOTSOCK => unreachable,
            .WSAEWOULDBLOCK => unreachable,
            .WSAEACCES => unreachable,
            .WSAENOBUFS => return error.SystemResources,
            .WSAEAFNOSUPPORT => return error.AddressFamilyNotSupported,
            else => |err| return windows.unexpectedWSAError(err),
        }
        return;
    }

    while (true) {
        switch (errno(system.connect(sock, sock_addr, len))) {
            0 => return,
            EACCES => return error.PermissionDenied,
            EPERM => return error.PermissionDenied,
            EADDRINUSE => return error.AddressInUse,
            EADDRNOTAVAIL => return error.AddressNotAvailable,
            EAFNOSUPPORT => return error.AddressFamilyNotSupported,
<<<<<<< HEAD
            EAGAIN, EINPROGRESS => return error.WouldBlock,
=======
            EAGAIN, EINPROGRESS => {
                const loop = std.event.Loop.instance orelse return error.WouldBlock;
                loop.waitUntilFdWritable(sock);
                return getsockoptError(sock);
            },
>>>>>>> 127fa800
            EALREADY => unreachable, // The socket is nonblocking and a previous connection attempt has not yet been completed.
            EBADF => unreachable, // sockfd is not a valid open file descriptor.
            ECONNREFUSED => return error.ConnectionRefused,
            EFAULT => unreachable, // The socket structure address is outside the user's address space.
            EINTR => continue,
            EISCONN => unreachable, // The socket is already connected.
            ENETUNREACH => return error.NetworkUnreachable,
            ENOTSOCK => unreachable, // The file descriptor sockfd does not refer to a socket.
            EPROTOTYPE => unreachable, // The socket type does not support the requested communications protocol.
            ETIMEDOUT => return error.ConnectionTimedOut,
            ENOENT => return error.FileNotFound, // Returned when socket is AF_UNIX and the given path does not exist.
            else => |err| return unexpectedErrno(err),
        }
    }
}

pub fn getsockoptError(sockfd: fd_t) ConnectError!void {
    var err_code: u32 = undefined;
    var size: u32 = @sizeOf(u32);
    const rc = system.getsockopt(sockfd, SOL_SOCKET, SO_ERROR, @ptrCast([*]u8, &err_code), &size);
    assert(size == 4);
    switch (errno(rc)) {
        0 => switch (err_code) {
            0 => return,
            EACCES => return error.PermissionDenied,
            EPERM => return error.PermissionDenied,
            EADDRINUSE => return error.AddressInUse,
            EADDRNOTAVAIL => return error.AddressNotAvailable,
            EAFNOSUPPORT => return error.AddressFamilyNotSupported,
            EAGAIN => return error.SystemResources,
            EALREADY => unreachable, // The socket is nonblocking and a previous connection attempt has not yet been completed.
            EBADF => unreachable, // sockfd is not a valid open file descriptor.
            ECONNREFUSED => return error.ConnectionRefused,
            EFAULT => unreachable, // The socket structure address is outside the user's address space.
            EISCONN => unreachable, // The socket is already connected.
            ENETUNREACH => return error.NetworkUnreachable,
            ENOTSOCK => unreachable, // The file descriptor sockfd does not refer to a socket.
            EPROTOTYPE => unreachable, // The socket type does not support the requested communications protocol.
            ETIMEDOUT => return error.ConnectionTimedOut,
            else => |err| return unexpectedErrno(err),
        },
        EBADF => unreachable, // The argument sockfd is not a valid file descriptor.
        EFAULT => unreachable, // The address pointed to by optval or optlen is not in a valid part of the process address space.
        EINVAL => unreachable,
        ENOPROTOOPT => unreachable, // The option is unknown at the level indicated.
        ENOTSOCK => unreachable, // The file descriptor sockfd does not refer to a socket.
        else => |err| return unexpectedErrno(err),
    }
}

pub const WaitPidResult = struct {
    pid: pid_t,
    status: u32,
};

pub fn waitpid(pid: pid_t, flags: u32) WaitPidResult {
    const Status = if (builtin.link_libc) c_uint else u32;
    var status: Status = undefined;
    while (true) {
        const rc = system.waitpid(pid, &status, flags);
        switch (errno(rc)) {
            0 => return .{
                .pid = @intCast(pid_t, rc),
                .status = @bitCast(u32, status),
            },
            EINTR => continue,
            ECHILD => unreachable, // The process specified does not exist. It would be a race condition to handle this error.
            EINVAL => unreachable, // Invalid flags.
            else => unreachable,
        }
    }
}

pub const FStatError = error{
    SystemResources,

    /// In WASI, this error may occur when the file descriptor does
    /// not hold the required rights to get its filestat information.
    AccessDenied,
} || UnexpectedError;

/// Return information about a file descriptor.
pub fn fstat(fd: fd_t) FStatError!Stat {
    if (builtin.os.tag == .wasi) {
        var stat: wasi.filestat_t = undefined;
        switch (wasi.fd_filestat_get(fd, &stat)) {
            wasi.ESUCCESS => return Stat.fromFilestat(stat),
            wasi.EINVAL => unreachable,
            wasi.EBADF => unreachable, // Always a race condition.
            wasi.ENOMEM => return error.SystemResources,
            wasi.EACCES => return error.AccessDenied,
            wasi.ENOTCAPABLE => return error.AccessDenied,
            else => |err| return unexpectedErrno(err),
        }
    }
    if (builtin.os.tag == .windows) {
        @compileError("fstat is not yet implemented on Windows");
    }

    var stat: Stat = undefined;
    switch (errno(system.fstat(fd, &stat))) {
        0 => return stat,
        EINVAL => unreachable,
        EBADF => unreachable, // Always a race condition.
        ENOMEM => return error.SystemResources,
        EACCES => return error.AccessDenied,
        else => |err| return unexpectedErrno(err),
    }
}

pub const FStatAtError = FStatError || error{ NameTooLong, FileNotFound };

/// Similar to `fstat`, but returns stat of a resource pointed to by `pathname`
/// which is relative to `dirfd` handle.
/// See also `fstatatZ` and `fstatatWasi`.
pub fn fstatat(dirfd: fd_t, pathname: []const u8, flags: u32) FStatAtError!Stat {
    if (builtin.os.tag == .wasi) {
        return fstatatWasi(dirfd, pathname, flags);
    } else if (builtin.os.tag == .windows) {
        @compileError("fstatat is not yet implemented on Windows");
    } else {
        const pathname_c = try toPosixPath(pathname);
        return fstatatZ(dirfd, &pathname_c, flags);
    }
}

pub const fstatatC = @compileError("deprecated: renamed to fstatatZ");

/// WASI-only. Same as `fstatat` but targeting WASI.
/// See also `fstatat`.
pub fn fstatatWasi(dirfd: fd_t, pathname: []const u8, flags: u32) FStatAtError!Stat {
    var stat: wasi.filestat_t = undefined;
    switch (wasi.path_filestat_get(dirfd, flags, pathname.ptr, pathname.len, &stat)) {
        wasi.ESUCCESS => return Stat.fromFilestat(stat),
        wasi.EINVAL => unreachable,
        wasi.EBADF => unreachable, // Always a race condition.
        wasi.ENOMEM => return error.SystemResources,
        wasi.EACCES => return error.AccessDenied,
        wasi.EFAULT => unreachable,
        wasi.ENAMETOOLONG => return error.NameTooLong,
        wasi.ENOENT => return error.FileNotFound,
        wasi.ENOTDIR => return error.FileNotFound,
        wasi.ENOTCAPABLE => return error.AccessDenied,
        else => |err| return unexpectedErrno(err),
    }
}

/// Same as `fstatat` but `pathname` is null-terminated.
/// See also `fstatat`.
pub fn fstatatZ(dirfd: fd_t, pathname: [*:0]const u8, flags: u32) FStatAtError!Stat {
    var stat: Stat = undefined;
    switch (errno(system.fstatat(dirfd, pathname, &stat, flags))) {
        0 => return stat,
        EINVAL => unreachable,
        EBADF => unreachable, // Always a race condition.
        ENOMEM => return error.SystemResources,
        EACCES => return error.AccessDenied,
        EFAULT => unreachable,
        ENAMETOOLONG => return error.NameTooLong,
        ENOENT => return error.FileNotFound,
        ENOTDIR => return error.FileNotFound,
        else => |err| return unexpectedErrno(err),
    }
}

pub const KQueueError = error{
    /// The per-process limit on the number of open file descriptors has been reached.
    ProcessFdQuotaExceeded,

    /// The system-wide limit on the total number of open files has been reached.
    SystemFdQuotaExceeded,
} || UnexpectedError;

pub fn kqueue() KQueueError!i32 {
    const rc = system.kqueue();
    switch (errno(rc)) {
        0 => return @intCast(i32, rc),
        EMFILE => return error.ProcessFdQuotaExceeded,
        ENFILE => return error.SystemFdQuotaExceeded,
        else => |err| return unexpectedErrno(err),
    }
}

pub const KEventError = error{
    /// The process does not have permission to register a filter.
    AccessDenied,

    /// The event could not be found to be modified or deleted.
    EventNotFound,

    /// No memory was available to register the event.
    SystemResources,

    /// The specified process to attach to does not exist.
    ProcessNotFound,

    /// changelist or eventlist had too many items on it.
    /// TODO remove this possibility
    Overflow,
};

pub fn kevent(
    kq: i32,
    changelist: []const Kevent,
    eventlist: []Kevent,
    timeout: ?*const timespec,
) KEventError!usize {
    while (true) {
        const rc = system.kevent(
            kq,
            changelist.ptr,
            try math.cast(c_int, changelist.len),
            eventlist.ptr,
            try math.cast(c_int, eventlist.len),
            timeout,
        );
        switch (errno(rc)) {
            0 => return @intCast(usize, rc),
            EACCES => return error.AccessDenied,
            EFAULT => unreachable,
            EBADF => unreachable, // Always a race condition.
            EINTR => continue,
            EINVAL => unreachable,
            ENOENT => return error.EventNotFound,
            ENOMEM => return error.SystemResources,
            ESRCH => return error.ProcessNotFound,
            else => unreachable,
        }
    }
}

pub const INotifyInitError = error{
    ProcessFdQuotaExceeded,
    SystemFdQuotaExceeded,
    SystemResources,
} || UnexpectedError;

/// initialize an inotify instance
pub fn inotify_init1(flags: u32) INotifyInitError!i32 {
    const rc = system.inotify_init1(flags);
    switch (errno(rc)) {
        0 => return @intCast(i32, rc),
        EINVAL => unreachable,
        EMFILE => return error.ProcessFdQuotaExceeded,
        ENFILE => return error.SystemFdQuotaExceeded,
        ENOMEM => return error.SystemResources,
        else => |err| return unexpectedErrno(err),
    }
}

pub const INotifyAddWatchError = error{
    AccessDenied,
    NameTooLong,
    FileNotFound,
    SystemResources,
    UserResourceLimitReached,
} || UnexpectedError;

/// add a watch to an initialized inotify instance
pub fn inotify_add_watch(inotify_fd: i32, pathname: []const u8, mask: u32) INotifyAddWatchError!i32 {
    const pathname_c = try toPosixPath(pathname);
    return inotify_add_watchZ(inotify_fd, &pathname_c, mask);
}

pub const inotify_add_watchC = @compileError("deprecated: renamed to inotify_add_watchZ");

/// Same as `inotify_add_watch` except pathname is null-terminated.
pub fn inotify_add_watchZ(inotify_fd: i32, pathname: [*:0]const u8, mask: u32) INotifyAddWatchError!i32 {
    const rc = system.inotify_add_watch(inotify_fd, pathname, mask);
    switch (errno(rc)) {
        0 => return @intCast(i32, rc),
        EACCES => return error.AccessDenied,
        EBADF => unreachable,
        EFAULT => unreachable,
        EINVAL => unreachable,
        ENAMETOOLONG => return error.NameTooLong,
        ENOENT => return error.FileNotFound,
        ENOMEM => return error.SystemResources,
        ENOSPC => return error.UserResourceLimitReached,
        else => |err| return unexpectedErrno(err),
    }
}

/// remove an existing watch from an inotify instance
pub fn inotify_rm_watch(inotify_fd: i32, wd: i32) void {
    switch (errno(system.inotify_rm_watch(inotify_fd, wd))) {
        0 => return,
        EBADF => unreachable,
        EINVAL => unreachable,
        else => unreachable,
    }
}

pub const MProtectError = error{
    /// The memory cannot be given the specified access.  This can happen, for example, if you
    /// mmap(2)  a  file  to  which  you have read-only access, then ask mprotect() to mark it
    /// PROT_WRITE.
    AccessDenied,

    /// Changing  the  protection  of a memory region would result in the total number of map‐
    /// pings with distinct attributes (e.g., read versus read/write protection) exceeding the
    /// allowed maximum.  (For example, making the protection of a range PROT_READ in the mid‐
    /// dle of a region currently protected as PROT_READ|PROT_WRITE would result in three map‐
    /// pings: two read/write mappings at each end and a read-only mapping in the middle.)
    OutOfMemory,
} || UnexpectedError;

/// `memory.len` must be page-aligned.
pub fn mprotect(memory: []align(mem.page_size) u8, protection: u32) MProtectError!void {
    assert(mem.isAligned(memory.len, mem.page_size));
    switch (errno(system.mprotect(memory.ptr, memory.len, protection))) {
        0 => return,
        EINVAL => unreachable,
        EACCES => return error.AccessDenied,
        ENOMEM => return error.OutOfMemory,
        else => |err| return unexpectedErrno(err),
    }
}

pub const ForkError = error{SystemResources} || UnexpectedError;

pub fn fork() ForkError!pid_t {
    const rc = system.fork();
    switch (errno(rc)) {
        0 => return @intCast(pid_t, rc),
        EAGAIN => return error.SystemResources,
        ENOMEM => return error.SystemResources,
        else => |err| return unexpectedErrno(err),
    }
}

pub const MMapError = error{
    /// The underlying filesystem of the specified file does not support memory mapping.
    MemoryMappingNotSupported,

    /// A file descriptor refers to a non-regular file. Or a file mapping was requested,
    /// but the file descriptor is not open for reading. Or `MAP_SHARED` was requested
    /// and `PROT_WRITE` is set, but the file descriptor is not open in `O_RDWR` mode.
    /// Or `PROT_WRITE` is set, but the file is append-only.
    AccessDenied,

    /// The `prot` argument asks for `PROT_EXEC` but the mapped area belongs to a file on
    /// a filesystem that was mounted no-exec.
    PermissionDenied,
    LockedMemoryLimitExceeded,
    OutOfMemory,
} || UnexpectedError;

/// Map files or devices into memory.
/// `length` does not need to be aligned.
/// Use of a mapped region can result in these signals:
/// * SIGSEGV - Attempted write into a region mapped as read-only.
/// * SIGBUS - Attempted  access to a portion of the buffer that does not correspond to the file
pub fn mmap(
    ptr: ?[*]align(mem.page_size) u8,
    length: usize,
    prot: u32,
    flags: u32,
    fd: fd_t,
    offset: u64,
) MMapError![]align(mem.page_size) u8 {
    const err = if (builtin.link_libc) blk: {
        const rc = std.c.mmap(ptr, length, prot, flags, fd, offset);
        if (rc != std.c.MAP_FAILED) return @ptrCast([*]align(mem.page_size) u8, @alignCast(mem.page_size, rc))[0..length];
        break :blk @intCast(usize, system._errno().*);
    } else blk: {
        const rc = system.mmap(ptr, length, prot, flags, fd, offset);
        const err = errno(rc);
        if (err == 0) return @intToPtr([*]align(mem.page_size) u8, rc)[0..length];
        break :blk err;
    };
    switch (err) {
        ETXTBSY => return error.AccessDenied,
        EACCES => return error.AccessDenied,
        EPERM => return error.PermissionDenied,
        EAGAIN => return error.LockedMemoryLimitExceeded,
        EBADF => unreachable, // Always a race condition.
        EOVERFLOW => unreachable, // The number of pages used for length + offset would overflow.
        ENODEV => return error.MemoryMappingNotSupported,
        EINVAL => unreachable, // Invalid parameters to mmap()
        ENOMEM => return error.OutOfMemory,
        else => return unexpectedErrno(err),
    }
}

/// Deletes the mappings for the specified address range, causing
/// further references to addresses within the range to generate invalid memory references.
/// Note that while POSIX allows unmapping a region in the middle of an existing mapping,
/// Zig's munmap function does not, for two reasons:
/// * It violates the Zig principle that resource deallocation must succeed.
/// * The Windows function, VirtualFree, has this restriction.
pub fn munmap(memory: []align(mem.page_size) u8) void {
    switch (errno(system.munmap(memory.ptr, memory.len))) {
        0 => return,
        EINVAL => unreachable, // Invalid parameters.
        ENOMEM => unreachable, // Attempted to unmap a region in the middle of an existing mapping.
        else => unreachable,
    }
}

pub const AccessError = error{
    PermissionDenied,
    FileNotFound,
    NameTooLong,
    InputOutput,
    SystemResources,
    BadPathName,
    FileBusy,
    SymLinkLoop,
    ReadOnlyFileSystem,

    /// On Windows, file paths must be valid Unicode.
    InvalidUtf8,
} || UnexpectedError;

/// check user's permissions for a file
/// TODO currently this assumes `mode` is `F_OK` on Windows.
pub fn access(path: []const u8, mode: u32) AccessError!void {
    if (builtin.os.tag == .windows) {
        const path_w = try windows.sliceToPrefixedFileW(path);
        _ = try windows.GetFileAttributesW(path_w.span().ptr);
        return;
    }
    const path_c = try toPosixPath(path);
    return accessZ(&path_c, mode);
}

pub const accessC = @compileError("Deprecated in favor of `accessZ`");

/// Same as `access` except `path` is null-terminated.
pub fn accessZ(path: [*:0]const u8, mode: u32) AccessError!void {
    if (builtin.os.tag == .windows) {
        const path_w = try windows.cStrToPrefixedFileW(path);
        _ = try windows.GetFileAttributesW(path_w.span().ptr);
        return;
    }
    switch (errno(system.access(path, mode))) {
        0 => return,
        EACCES => return error.PermissionDenied,
        EROFS => return error.ReadOnlyFileSystem,
        ELOOP => return error.SymLinkLoop,
        ETXTBSY => return error.FileBusy,
        ENOTDIR => return error.FileNotFound,
        ENOENT => return error.FileNotFound,
        ENAMETOOLONG => return error.NameTooLong,
        EINVAL => unreachable,
        EFAULT => unreachable,
        EIO => return error.InputOutput,
        ENOMEM => return error.SystemResources,
        else => |err| return unexpectedErrno(err),
    }
}

/// Call from Windows-specific code if you already have a UTF-16LE encoded, null terminated string.
/// Otherwise use `access` or `accessC`.
/// TODO currently this ignores `mode`.
pub fn accessW(path: [*:0]const u16, mode: u32) windows.GetFileAttributesError!void {
    const ret = try windows.GetFileAttributesW(path);
    if (ret != windows.INVALID_FILE_ATTRIBUTES) {
        return;
    }
    switch (windows.kernel32.GetLastError()) {
        .FILE_NOT_FOUND => return error.FileNotFound,
        .PATH_NOT_FOUND => return error.FileNotFound,
        .ACCESS_DENIED => return error.PermissionDenied,
        else => |err| return windows.unexpectedError(err),
    }
}

/// Check user's permissions for a file, based on an open directory handle.
/// TODO currently this ignores `mode` and `flags` on Windows.
pub fn faccessat(dirfd: fd_t, path: []const u8, mode: u32, flags: u32) AccessError!void {
    if (builtin.os.tag == .windows) {
        const path_w = try windows.sliceToPrefixedFileW(path);
        return faccessatW(dirfd, path_w.span().ptr, mode, flags);
    }
    const path_c = try toPosixPath(path);
    return faccessatZ(dirfd, &path_c, mode, flags);
}

/// Same as `faccessat` except the path parameter is null-terminated.
pub fn faccessatZ(dirfd: fd_t, path: [*:0]const u8, mode: u32, flags: u32) AccessError!void {
    if (builtin.os.tag == .windows) {
        const path_w = try windows.cStrToPrefixedFileW(path);
        return faccessatW(dirfd, path_w.span().ptr, mode, flags);
    }
    switch (errno(system.faccessat(dirfd, path, mode, flags))) {
        0 => return,
        EACCES => return error.PermissionDenied,
        EROFS => return error.ReadOnlyFileSystem,
        ELOOP => return error.SymLinkLoop,
        ETXTBSY => return error.FileBusy,
        ENOTDIR => return error.FileNotFound,
        ENOENT => return error.FileNotFound,
        ENAMETOOLONG => return error.NameTooLong,
        EINVAL => unreachable,
        EFAULT => unreachable,
        EIO => return error.InputOutput,
        ENOMEM => return error.SystemResources,
        else => |err| return unexpectedErrno(err),
    }
}

/// Same as `faccessat` except asserts the target is Windows and the path parameter
/// is NtDll-prefixed, null-terminated, WTF-16 encoded.
/// TODO currently this ignores `mode` and `flags`
pub fn faccessatW(dirfd: fd_t, sub_path_w: [*:0]const u16, mode: u32, flags: u32) AccessError!void {
    if (sub_path_w[0] == '.' and sub_path_w[1] == 0) {
        return;
    }
    if (sub_path_w[0] == '.' and sub_path_w[1] == '.' and sub_path_w[2] == 0) {
        return;
    }

    const path_len_bytes = math.cast(u16, mem.lenZ(sub_path_w) * 2) catch |err| switch (err) {
        error.Overflow => return error.NameTooLong,
    };
    var nt_name = windows.UNICODE_STRING{
        .Length = path_len_bytes,
        .MaximumLength = path_len_bytes,
        .Buffer = @intToPtr([*]u16, @ptrToInt(sub_path_w)),
    };
    var attr = windows.OBJECT_ATTRIBUTES{
        .Length = @sizeOf(windows.OBJECT_ATTRIBUTES),
        .RootDirectory = if (std.fs.path.isAbsoluteWindowsW(sub_path_w)) null else dirfd,
        .Attributes = 0, // Note we do not use OBJ_CASE_INSENSITIVE here.
        .ObjectName = &nt_name,
        .SecurityDescriptor = null,
        .SecurityQualityOfService = null,
    };
    var basic_info: windows.FILE_BASIC_INFORMATION = undefined;
    switch (windows.ntdll.NtQueryAttributesFile(&attr, &basic_info)) {
        .SUCCESS => return,
        .OBJECT_NAME_NOT_FOUND => return error.FileNotFound,
        .OBJECT_PATH_NOT_FOUND => return error.FileNotFound,
        .INVALID_PARAMETER => unreachable,
        .ACCESS_DENIED => return error.PermissionDenied,
        .OBJECT_PATH_SYNTAX_BAD => unreachable,
        else => |rc| return windows.unexpectedStatus(rc),
    }
}

pub const PipeError = error{
    SystemFdQuotaExceeded,
    ProcessFdQuotaExceeded,
} || UnexpectedError;

/// Creates a unidirectional data channel that can be used for interprocess communication.
pub fn pipe() PipeError![2]fd_t {
    var fds: [2]fd_t = undefined;
    switch (errno(system.pipe(&fds))) {
        0 => return fds,
        EINVAL => unreachable, // Invalid parameters to pipe()
        EFAULT => unreachable, // Invalid fds pointer
        ENFILE => return error.SystemFdQuotaExceeded,
        EMFILE => return error.ProcessFdQuotaExceeded,
        else => |err| return unexpectedErrno(err),
    }
}

pub fn pipe2(flags: u32) PipeError![2]fd_t {
    if (comptime std.Target.current.isDarwin()) {
        var fds: [2]fd_t = try pipe();
        if (flags == 0) return fds;
        errdefer {
            close(fds[0]);
            close(fds[1]);
        }
        for (fds) |fd| switch (errno(system.fcntl(fd, F_SETFL, flags))) {
            0 => {},
            EINVAL => unreachable, // Invalid flags
            EBADF => unreachable, // Always a race condition
            else => |err| return unexpectedErrno(err),
        };
        return fds;
    }

    var fds: [2]fd_t = undefined;
    switch (errno(system.pipe2(&fds, flags))) {
        0 => return fds,
        EINVAL => unreachable, // Invalid flags
        EFAULT => unreachable, // Invalid fds pointer
        ENFILE => return error.SystemFdQuotaExceeded,
        EMFILE => return error.ProcessFdQuotaExceeded,
        else => |err| return unexpectedErrno(err),
    }
}

pub const SysCtlError = error{
    PermissionDenied,
    SystemResources,
    NameTooLong,
    UnknownName,
} || UnexpectedError;

pub fn sysctl(
    name: []const c_int,
    oldp: ?*c_void,
    oldlenp: ?*usize,
    newp: ?*c_void,
    newlen: usize,
) SysCtlError!void {
    if (builtin.os.tag == .wasi) {
        @panic("unsupported");
    }

    const name_len = math.cast(c_uint, name.len) catch return error.NameTooLong;
    switch (errno(system.sysctl(name.ptr, name_len, oldp, oldlenp, newp, newlen))) {
        0 => return,
        EFAULT => unreachable,
        EPERM => return error.PermissionDenied,
        ENOMEM => return error.SystemResources,
        ENOENT => return error.UnknownName,
        else => |err| return unexpectedErrno(err),
    }
}

pub const sysctlbynameC = @compileError("deprecated: renamed to sysctlbynameZ");

pub fn sysctlbynameZ(
    name: [*:0]const u8,
    oldp: ?*c_void,
    oldlenp: ?*usize,
    newp: ?*c_void,
    newlen: usize,
) SysCtlError!void {
    if (builtin.os.tag == .wasi) {
        @panic("unsupported");
    }

    switch (errno(system.sysctlbyname(name, oldp, oldlenp, newp, newlen))) {
        0 => return,
        EFAULT => unreachable,
        EPERM => return error.PermissionDenied,
        ENOMEM => return error.SystemResources,
        ENOENT => return error.UnknownName,
        else => |err| return unexpectedErrno(err),
    }
}

pub fn gettimeofday(tv: ?*timeval, tz: ?*timezone) void {
    switch (errno(system.gettimeofday(tv, tz))) {
        0 => return,
        EINVAL => unreachable,
        else => unreachable,
    }
}

pub const SeekError = error{
    Unseekable,

    /// In WASI, this error may occur when the file descriptor does
    /// not hold the required rights to seek on it.
    AccessDenied,
} || UnexpectedError;

/// Repositions read/write file offset relative to the beginning.
pub fn lseek_SET(fd: fd_t, offset: u64) SeekError!void {
    if (builtin.os.tag == .linux and !builtin.link_libc and @sizeOf(usize) == 4) {
        var result: u64 = undefined;
        switch (errno(system.llseek(fd, offset, &result, SEEK_SET))) {
            0 => return,
            EBADF => unreachable, // always a race condition
            EINVAL => return error.Unseekable,
            EOVERFLOW => return error.Unseekable,
            ESPIPE => return error.Unseekable,
            ENXIO => return error.Unseekable,
            else => |err| return unexpectedErrno(err),
        }
    }
    if (builtin.os.tag == .windows) {
        return windows.SetFilePointerEx_BEGIN(fd, offset);
    }
    if (builtin.os.tag == .wasi) {
        var new_offset: wasi.filesize_t = undefined;
        switch (wasi.fd_seek(fd, @bitCast(wasi.filedelta_t, offset), wasi.WHENCE_SET, &new_offset)) {
            wasi.ESUCCESS => return,
            wasi.EBADF => unreachable, // always a race condition
            wasi.EINVAL => return error.Unseekable,
            wasi.EOVERFLOW => return error.Unseekable,
            wasi.ESPIPE => return error.Unseekable,
            wasi.ENXIO => return error.Unseekable,
            wasi.ENOTCAPABLE => return error.AccessDenied,
            else => |err| return unexpectedErrno(err),
        }
    }
    const ipos = @bitCast(i64, offset); // the OS treats this as unsigned
    switch (errno(system.lseek(fd, ipos, SEEK_SET))) {
        0 => return,
        EBADF => unreachable, // always a race condition
        EINVAL => return error.Unseekable,
        EOVERFLOW => return error.Unseekable,
        ESPIPE => return error.Unseekable,
        ENXIO => return error.Unseekable,
        else => |err| return unexpectedErrno(err),
    }
}

/// Repositions read/write file offset relative to the current offset.
pub fn lseek_CUR(fd: fd_t, offset: i64) SeekError!void {
    if (builtin.os.tag == .linux and !builtin.link_libc and @sizeOf(usize) == 4) {
        var result: u64 = undefined;
        switch (errno(system.llseek(fd, @bitCast(u64, offset), &result, SEEK_CUR))) {
            0 => return,
            EBADF => unreachable, // always a race condition
            EINVAL => return error.Unseekable,
            EOVERFLOW => return error.Unseekable,
            ESPIPE => return error.Unseekable,
            ENXIO => return error.Unseekable,
            else => |err| return unexpectedErrno(err),
        }
    }
    if (builtin.os.tag == .windows) {
        return windows.SetFilePointerEx_CURRENT(fd, offset);
    }
    if (builtin.os.tag == .wasi) {
        var new_offset: wasi.filesize_t = undefined;
        switch (wasi.fd_seek(fd, offset, wasi.WHENCE_CUR, &new_offset)) {
            wasi.ESUCCESS => return,
            wasi.EBADF => unreachable, // always a race condition
            wasi.EINVAL => return error.Unseekable,
            wasi.EOVERFLOW => return error.Unseekable,
            wasi.ESPIPE => return error.Unseekable,
            wasi.ENXIO => return error.Unseekable,
            wasi.ENOTCAPABLE => return error.AccessDenied,
            else => |err| return unexpectedErrno(err),
        }
    }
    switch (errno(system.lseek(fd, offset, SEEK_CUR))) {
        0 => return,
        EBADF => unreachable, // always a race condition
        EINVAL => return error.Unseekable,
        EOVERFLOW => return error.Unseekable,
        ESPIPE => return error.Unseekable,
        ENXIO => return error.Unseekable,
        else => |err| return unexpectedErrno(err),
    }
}

/// Repositions read/write file offset relative to the end.
pub fn lseek_END(fd: fd_t, offset: i64) SeekError!void {
    if (builtin.os.tag == .linux and !builtin.link_libc and @sizeOf(usize) == 4) {
        var result: u64 = undefined;
        switch (errno(system.llseek(fd, @bitCast(u64, offset), &result, SEEK_END))) {
            0 => return,
            EBADF => unreachable, // always a race condition
            EINVAL => return error.Unseekable,
            EOVERFLOW => return error.Unseekable,
            ESPIPE => return error.Unseekable,
            ENXIO => return error.Unseekable,
            else => |err| return unexpectedErrno(err),
        }
    }
    if (builtin.os.tag == .windows) {
        return windows.SetFilePointerEx_END(fd, offset);
    }
    if (builtin.os.tag == .wasi) {
        var new_offset: wasi.filesize_t = undefined;
        switch (wasi.fd_seek(fd, offset, wasi.WHENCE_END, &new_offset)) {
            wasi.ESUCCESS => return,
            wasi.EBADF => unreachable, // always a race condition
            wasi.EINVAL => return error.Unseekable,
            wasi.EOVERFLOW => return error.Unseekable,
            wasi.ESPIPE => return error.Unseekable,
            wasi.ENXIO => return error.Unseekable,
            wasi.ENOTCAPABLE => return error.AccessDenied,
            else => |err| return unexpectedErrno(err),
        }
    }
    switch (errno(system.lseek(fd, offset, SEEK_END))) {
        0 => return,
        EBADF => unreachable, // always a race condition
        EINVAL => return error.Unseekable,
        EOVERFLOW => return error.Unseekable,
        ESPIPE => return error.Unseekable,
        ENXIO => return error.Unseekable,
        else => |err| return unexpectedErrno(err),
    }
}

/// Returns the read/write file offset relative to the beginning.
pub fn lseek_CUR_get(fd: fd_t) SeekError!u64 {
    if (builtin.os.tag == .linux and !builtin.link_libc and @sizeOf(usize) == 4) {
        var result: u64 = undefined;
        switch (errno(system.llseek(fd, 0, &result, SEEK_CUR))) {
            0 => return result,
            EBADF => unreachable, // always a race condition
            EINVAL => return error.Unseekable,
            EOVERFLOW => return error.Unseekable,
            ESPIPE => return error.Unseekable,
            ENXIO => return error.Unseekable,
            else => |err| return unexpectedErrno(err),
        }
    }
    if (builtin.os.tag == .windows) {
        return windows.SetFilePointerEx_CURRENT_get(fd);
    }
    if (builtin.os.tag == .wasi) {
        var new_offset: wasi.filesize_t = undefined;
        switch (wasi.fd_seek(fd, 0, wasi.WHENCE_CUR, &new_offset)) {
            wasi.ESUCCESS => return new_offset,
            wasi.EBADF => unreachable, // always a race condition
            wasi.EINVAL => return error.Unseekable,
            wasi.EOVERFLOW => return error.Unseekable,
            wasi.ESPIPE => return error.Unseekable,
            wasi.ENXIO => return error.Unseekable,
            wasi.ENOTCAPABLE => return error.AccessDenied,
            else => |err| return unexpectedErrno(err),
        }
    }
    const rc = system.lseek(fd, 0, SEEK_CUR);
    switch (errno(rc)) {
        0 => return @bitCast(u64, rc),
        EBADF => unreachable, // always a race condition
        EINVAL => return error.Unseekable,
        EOVERFLOW => return error.Unseekable,
        ESPIPE => return error.Unseekable,
        ENXIO => return error.Unseekable,
        else => |err| return unexpectedErrno(err),
    }
}

pub const FcntlError = error{
    PermissionDenied,
    FileBusy,
    ProcessFdQuotaExceeded,
    Locked,
} || UnexpectedError;

pub fn fcntl(fd: fd_t, cmd: i32, arg: usize) FcntlError!usize {
    while (true) {
        const rc = system.fcntl(fd, cmd, arg);
        switch (errno(rc)) {
            0 => return @intCast(usize, rc),
            EINTR => continue,
            EACCES => return error.Locked,
            EBADF => unreachable,
            EBUSY => return error.FileBusy,
            EINVAL => unreachable, // invalid parameters
            EPERM => return error.PermissionDenied,
            EMFILE => return error.ProcessFdQuotaExceeded,
            ENOTDIR => unreachable, // invalid parameter
            else => |err| return unexpectedErrno(err),
        }
    }
}

fn setSockFlags(sock: socket_t, flags: u32) !void {
    if ((flags & SOCK_CLOEXEC) != 0) {
        if (builtin.os.tag == .windows) {
            // TODO: Find out if this is supported for sockets
        } else {
            var fd_flags = fcntl(sock, F_GETFD, 0) catch |err| switch (err) {
                error.FileBusy => unreachable,
                error.Locked => unreachable,
                else => |e| return e,
            };
            fd_flags |= FD_CLOEXEC;
            _ = fcntl(sock, F_SETFD, fd_flags) catch |err| switch (err) {
                error.FileBusy => unreachable,
                error.Locked => unreachable,
                else => |e| return e,
            };
        }
    }
    if ((flags & SOCK_NONBLOCK) != 0) {
        if (builtin.os.tag == .windows) {
            var mode: c_ulong = 1;
            if (windows.ws2_32.ioctlsocket(sock, windows.ws2_32.FIONBIO, &mode) == windows.ws2_32.SOCKET_ERROR) {
                switch (windows.ws2_32.WSAGetLastError()) {
                    .WSANOTINITIALISED => unreachable,
                    .WSAENETDOWN => return error.NetworkSubsystemFailed,
                    .WSAENOTSOCK => return error.FileDescriptorNotASocket,
                    // TODO: handle more errors
                    else => |err| return windows.unexpectedWSAError(err),
                }
            }
        } else {
            var fl_flags = fcntl(sock, F_GETFL, 0) catch |err| switch (err) {
                error.FileBusy => unreachable,
                error.Locked => unreachable,
                else => |e| return e,
            };
            fl_flags |= O_NONBLOCK;
            _ = fcntl(sock, F_SETFL, fl_flags) catch |err| switch (err) {
                error.FileBusy => unreachable,
                error.Locked => unreachable,
                else => |e| return e,
            };
        }
    }
}

pub const FlockError = error{
    WouldBlock,

    /// The kernel ran out of memory for allocating file locks
    SystemResources,
} || UnexpectedError;

pub fn flock(fd: fd_t, operation: i32) FlockError!void {
    while (true) {
        const rc = system.flock(fd, operation);
        switch (errno(rc)) {
            0 => return,
            EBADF => unreachable,
            EINTR => continue,
            EINVAL => unreachable, // invalid parameters
            ENOLCK => return error.SystemResources,
            EWOULDBLOCK => return error.WouldBlock, // TODO: integrate with async instead of just returning an error
            else => |err| return unexpectedErrno(err),
        }
    }
}

pub const RealPathError = error{
    FileNotFound,
    AccessDenied,
    NameTooLong,
    NotSupported,
    NotDir,
    SymLinkLoop,
    InputOutput,
    FileTooBig,
    IsDir,
    ProcessFdQuotaExceeded,
    SystemFdQuotaExceeded,
    NoDevice,
    SystemResources,
    NoSpaceLeft,
    FileSystem,
    BadPathName,
    DeviceBusy,

    SharingViolation,
    PipeBusy,

    /// On Windows, file paths must be valid Unicode.
    InvalidUtf8,

    PathAlreadyExists,
} || UnexpectedError;

/// Return the canonicalized absolute pathname.
/// Expands all symbolic links and resolves references to `.`, `..`, and
/// extra `/` characters in `pathname`.
/// The return value is a slice of `out_buffer`, but not necessarily from the beginning.
/// See also `realpathZ` and `realpathW`.
pub fn realpath(pathname: []const u8, out_buffer: *[MAX_PATH_BYTES]u8) RealPathError![]u8 {
    if (builtin.os.tag == .windows) {
        const pathname_w = try windows.sliceToPrefixedFileW(pathname);
        return realpathW(pathname_w.span(), out_buffer);
    }
    if (builtin.os.tag == .wasi) {
        @compileError("Use std.fs.wasi.PreopenList to obtain valid Dir handles instead of using absolute paths");
    }
    const pathname_c = try toPosixPath(pathname);
    return realpathZ(&pathname_c, out_buffer);
}

pub const realpathC = @compileError("deprecated: renamed realpathZ");

/// Same as `realpath` except `pathname` is null-terminated.
pub fn realpathZ(pathname: [*:0]const u8, out_buffer: *[MAX_PATH_BYTES]u8) RealPathError![]u8 {
    if (builtin.os.tag == .windows) {
        const pathname_w = try windows.cStrToPrefixedFileW(pathname);
        return realpathW(pathname_w.span(), out_buffer);
    }
    if (!builtin.link_libc) {
        const flags = if (builtin.os.tag == .linux) O_PATH | O_NONBLOCK | O_CLOEXEC else O_NONBLOCK | O_CLOEXEC;
        const fd = openZ(pathname, flags, 0) catch |err| switch (err) {
            error.FileLocksNotSupported => unreachable,
            else => |e| return e,
        };
        defer close(fd);

        return getFdPath(fd, out_buffer);
    }
    const result_path = std.c.realpath(pathname, out_buffer) orelse switch (std.c._errno().*) {
        EINVAL => unreachable,
        EBADF => unreachable,
        EFAULT => unreachable,
        EACCES => return error.AccessDenied,
        ENOENT => return error.FileNotFound,
        ENOTSUP => return error.NotSupported,
        ENOTDIR => return error.NotDir,
        ENAMETOOLONG => return error.NameTooLong,
        ELOOP => return error.SymLinkLoop,
        EIO => return error.InputOutput,
        else => |err| return unexpectedErrno(@intCast(usize, err)),
    };
    return mem.spanZ(result_path);
}

/// Same as `realpath` except `pathname` is UTF16LE-encoded.
pub fn realpathW(pathname: []const u16, out_buffer: *[MAX_PATH_BYTES]u8) RealPathError![]u8 {
    const w = windows;

    const dir = std.fs.cwd().fd;
    const access_mask = w.GENERIC_READ | w.SYNCHRONIZE;
    const share_access = w.FILE_SHARE_READ;
    const creation = w.FILE_OPEN;
    const h_file = blk: {
        const res = w.OpenFile(pathname, .{
            .dir = dir,
            .access_mask = access_mask,
            .share_access = share_access,
            .creation = creation,
            .io_mode = .blocking,
        }) catch |err| switch (err) {
            error.IsDir => break :blk w.OpenFile(pathname, .{
                .dir = dir,
                .access_mask = access_mask,
                .share_access = share_access,
                .creation = creation,
                .io_mode = .blocking,
                .open_dir = true,
            }) catch |er| switch (er) {
                error.WouldBlock => unreachable,
                else => |e2| return e2,
            },
            error.WouldBlock => unreachable,
            else => |e| return e,
        };
        break :blk res;
    };
    defer w.CloseHandle(h_file);

    return getFdPath(h_file, out_buffer);
}

/// Return canonical path of handle `fd`.
/// This function is very host-specific and is not universally supported by all hosts.
/// For example, while it generally works on Linux, macOS or Windows, it is unsupported
/// on FreeBSD, or WASI.
pub fn getFdPath(fd: fd_t, out_buffer: *[MAX_PATH_BYTES]u8) RealPathError![]u8 {
    switch (builtin.os.tag) {
        .windows => {
            var wide_buf: [windows.PATH_MAX_WIDE]u16 = undefined;
            const wide_slice = try windows.GetFinalPathNameByHandle(fd, .{}, wide_buf[0..]);

            // Trust that Windows gives us valid UTF-16LE.
            const end_index = std.unicode.utf16leToUtf8(out_buffer, wide_slice) catch unreachable;
            return out_buffer[0..end_index];
        },
        .macos, .ios, .watchos, .tvos => {
            // On macOS, we can use F_GETPATH fcntl command to query the OS for
            // the path to the file descriptor.
            @memset(out_buffer, 0, MAX_PATH_BYTES);
            switch (errno(system.fcntl(fd, F_GETPATH, out_buffer))) {
                0 => {},
                EBADF => return error.FileNotFound,
                // TODO man pages for fcntl on macOS don't really tell you what
                // errno values to expect when command is F_GETPATH...
                else => |err| return unexpectedErrno(err),
            }
            const len = mem.indexOfScalar(u8, out_buffer[0..], @as(u8, 0)) orelse MAX_PATH_BYTES;
            return out_buffer[0..len];
        },
        .linux => {
            var procfs_buf: ["/proc/self/fd/-2147483648".len:0]u8 = undefined;
            const proc_path = std.fmt.bufPrint(procfs_buf[0..], "/proc/self/fd/{}\x00", .{fd}) catch unreachable;

            const target = readlinkZ(@ptrCast([*:0]const u8, proc_path.ptr), out_buffer) catch |err| {
                switch (err) {
                    error.UnsupportedReparsePointType => unreachable, // Windows only,
                    else => |e| return e,
                }
            };
            return target;
        },
        else => @compileError("querying for canonical path of a handle is unsupported on this host"),
    }
}

/// Spurious wakeups are possible and no precision of timing is guaranteed.
pub fn nanosleep(seconds: u64, nanoseconds: u64) void {
    var req = timespec{
        .tv_sec = math.cast(isize, seconds) catch math.maxInt(isize),
        .tv_nsec = math.cast(isize, nanoseconds) catch math.maxInt(isize),
    };
    var rem: timespec = undefined;
    while (true) {
        switch (errno(system.nanosleep(&req, &rem))) {
            EFAULT => unreachable,
            EINVAL => {
                // Sometimes Darwin returns EINVAL for no reason.
                // We treat it as a spurious wakeup.
                return;
            },
            EINTR => {
                req = rem;
                continue;
            },
            // This prong handles success as well as unexpected errors.
            else => return,
        }
    }
}

pub fn dl_iterate_phdr(
    context: anytype,
    comptime Error: type,
    comptime callback: fn (info: *dl_phdr_info, size: usize, context: @TypeOf(context)) Error!void,
) Error!void {
    const Context = @TypeOf(context);

    if (builtin.object_format != .elf)
        @compileError("dl_iterate_phdr is not available for this target");

    if (builtin.link_libc) {
        switch (system.dl_iterate_phdr(struct {
            fn callbackC(info: *dl_phdr_info, size: usize, data: ?*c_void) callconv(.C) c_int {
                const context_ptr = @ptrCast(*const Context, @alignCast(@alignOf(*const Context), data));
                callback(info, size, context_ptr.*) catch |err| return @errorToInt(err);
                return 0;
            }
        }.callbackC, @intToPtr(?*c_void, @ptrToInt(&context)))) {
            0 => return,
            else => |err| return @errSetCast(Error, @intToError(@intCast(u16, err))), // TODO don't hardcode u16
        }
    }

    const elf_base = std.process.getBaseAddress();
    const ehdr = @intToPtr(*elf.Ehdr, elf_base);
    // Make sure the base address points to an ELF image
    assert(mem.eql(u8, ehdr.e_ident[0..4], "\x7fELF"));
    const n_phdr = ehdr.e_phnum;
    const phdrs = (@intToPtr([*]elf.Phdr, elf_base + ehdr.e_phoff))[0..n_phdr];

    var it = dl.linkmap_iterator(phdrs) catch unreachable;

    // The executable has no dynamic link segment, create a single entry for
    // the whole ELF image
    if (it.end()) {
        var info = dl_phdr_info{
            .dlpi_addr = 0,
            .dlpi_name = "/proc/self/exe",
            .dlpi_phdr = phdrs.ptr,
            .dlpi_phnum = ehdr.e_phnum,
        };

        return callback(&info, @sizeOf(dl_phdr_info), context);
    }

    // Last return value from the callback function
    while (it.next()) |entry| {
        var dlpi_phdr: [*]elf.Phdr = undefined;
        var dlpi_phnum: u16 = undefined;

        if (entry.l_addr != 0) {
            const elf_header = @intToPtr(*elf.Ehdr, entry.l_addr);
            dlpi_phdr = @intToPtr([*]elf.Phdr, entry.l_addr + elf_header.e_phoff);
            dlpi_phnum = elf_header.e_phnum;
        } else {
            // This is the running ELF image
            dlpi_phdr = @intToPtr([*]elf.Phdr, elf_base + ehdr.e_phoff);
            dlpi_phnum = ehdr.e_phnum;
        }

        var info = dl_phdr_info{
            .dlpi_addr = entry.l_addr,
            .dlpi_name = entry.l_name,
            .dlpi_phdr = dlpi_phdr,
            .dlpi_phnum = dlpi_phnum,
        };

        try callback(&info, @sizeOf(dl_phdr_info), context);
    }
}

pub const ClockGetTimeError = error{UnsupportedClock} || UnexpectedError;

/// TODO: change this to return the timespec as a return value
/// TODO: look into making clk_id an enum
pub fn clock_gettime(clk_id: i32, tp: *timespec) ClockGetTimeError!void {
    if (std.Target.current.os.tag == .wasi) {
        var ts: timestamp_t = undefined;
        switch (system.clock_time_get(@bitCast(u32, clk_id), 1, &ts)) {
            0 => {
                tp.* = .{
                    .tv_sec = @intCast(i64, ts / std.time.ns_per_s),
                    .tv_nsec = @intCast(isize, ts % std.time.ns_per_s),
                };
            },
            EINVAL => return error.UnsupportedClock,
            else => |err| return unexpectedErrno(err),
        }
        return;
    }
    if (std.Target.current.os.tag == .windows) {
        if (clk_id == CLOCK_REALTIME) {
            var ft: windows.FILETIME = undefined;
            windows.kernel32.GetSystemTimeAsFileTime(&ft);
            // FileTime has a granularity of 100 nanoseconds and uses the NTFS/Windows epoch.
            const ft64 = (@as(u64, ft.dwHighDateTime) << 32) | ft.dwLowDateTime;
            const ft_per_s = std.time.ns_per_s / 100;
            tp.* = .{
                .tv_sec = @intCast(i64, ft64 / ft_per_s) + std.time.epoch.windows,
                .tv_nsec = @intCast(c_long, ft64 % ft_per_s) * 100,
            };
            return;
        } else {
            // TODO POSIX implementation of CLOCK_MONOTONIC on Windows.
            return error.UnsupportedClock;
        }
    }

    switch (errno(system.clock_gettime(clk_id, tp))) {
        0 => return,
        EFAULT => unreachable,
        EINVAL => return error.UnsupportedClock,
        else => |err| return unexpectedErrno(err),
    }
}

pub fn clock_getres(clk_id: i32, res: *timespec) ClockGetTimeError!void {
    if (std.Target.current.os.tag == .wasi) {
        var ts: timestamp_t = undefined;
        switch (system.clock_res_get(@bitCast(u32, clk_id), &ts)) {
            0 => res.* = .{
                .tv_sec = @intCast(i64, ts / std.time.ns_per_s),
                .tv_nsec = @intCast(isize, ts % std.time.ns_per_s),
            },
            EINVAL => return error.UnsupportedClock,
            else => |err| return unexpectedErrno(err),
        }
        return;
    }

    switch (errno(system.clock_getres(clk_id, res))) {
        0 => return,
        EFAULT => unreachable,
        EINVAL => return error.UnsupportedClock,
        else => |err| return unexpectedErrno(err),
    }
}

pub const SchedGetAffinityError = error{PermissionDenied} || UnexpectedError;

pub fn sched_getaffinity(pid: pid_t) SchedGetAffinityError!cpu_set_t {
    var set: cpu_set_t = undefined;
    switch (errno(system.sched_getaffinity(pid, @sizeOf(cpu_set_t), &set))) {
        0 => return set,
        EFAULT => unreachable,
        EINVAL => unreachable,
        ESRCH => unreachable,
        EPERM => return error.PermissionDenied,
        else => |err| return unexpectedErrno(err),
    }
}

/// Used to convert a slice to a null terminated slice on the stack.
/// TODO https://github.com/ziglang/zig/issues/287
pub fn toPosixPath(file_path: []const u8) ![PATH_MAX - 1:0]u8 {
    if (std.debug.runtime_safety) assert(std.mem.indexOfScalar(u8, file_path, 0) == null);
    var path_with_null: [PATH_MAX - 1:0]u8 = undefined;
    // >= rather than > to make room for the null byte
    if (file_path.len >= PATH_MAX) return error.NameTooLong;
    mem.copy(u8, &path_with_null, file_path);
    path_with_null[file_path.len] = 0;
    return path_with_null;
}

/// Whether or not error.Unexpected will print its value and a stack trace.
/// if this happens the fix is to add the error code to the corresponding
/// switch expression, possibly introduce a new error in the error set, and
/// send a patch to Zig.
pub const unexpected_error_tracing = builtin.mode == .Debug;

pub const UnexpectedError = error{
    /// The Operating System returned an undocumented error code.
    /// This error is in theory not possible, but it would be better
    /// to handle this error than to invoke undefined behavior.
    Unexpected,
};

/// Call this when you made a syscall or something that sets errno
/// and you get an unexpected error.
pub fn unexpectedErrno(err: usize) UnexpectedError {
    if (unexpected_error_tracing) {
        std.debug.warn("unexpected errno: {}\n", .{err});
        std.debug.dumpCurrentStackTrace(null);
    }
    return error.Unexpected;
}

pub const SigaltstackError = error{
    /// The supplied stack size was less than MINSIGSTKSZ.
    SizeTooSmall,

    /// Attempted to change the signal stack while it was active.
    PermissionDenied,
} || UnexpectedError;

pub fn sigaltstack(ss: ?*stack_t, old_ss: ?*stack_t) SigaltstackError!void {
    switch (errno(system.sigaltstack(ss, old_ss))) {
        0 => return,
        EFAULT => unreachable,
        EINVAL => unreachable,
        ENOMEM => return error.SizeTooSmall,
        EPERM => return error.PermissionDenied,
        else => |err| return unexpectedErrno(err),
    }
}

/// Examine and change a signal action.
pub fn sigaction(sig: u6, act: *const Sigaction, oact: ?*Sigaction) void {
    switch (errno(system.sigaction(sig, act, oact))) {
        0 => return,
        EFAULT => unreachable,
        EINVAL => unreachable,
        else => unreachable,
    }
}

pub const FutimensError = error{
    /// times is NULL, or both tv_nsec values are UTIME_NOW, and either:
    /// *  the effective user ID of the caller does not match the  owner
    ///    of  the  file,  the  caller does not have write access to the
    ///    file, and the caller is not privileged (Linux: does not  have
    ///    either  the  CAP_FOWNER  or the CAP_DAC_OVERRIDE capability);
    ///    or,
    /// *  the file is marked immutable (see chattr(1)).
    AccessDenied,

    /// The caller attempted to change one or both timestamps to a value
    /// other than the current time, or to change one of the  timestamps
    /// to the current time while leaving the other timestamp unchanged,
    /// (i.e., times is not NULL, neither tv_nsec  field  is  UTIME_NOW,
    /// and neither tv_nsec field is UTIME_OMIT) and either:
    /// *  the  caller's  effective  user ID does not match the owner of
    ///    file, and the caller is not privileged (Linux: does not  have
    ///    the CAP_FOWNER capability); or,
    /// *  the file is marked append-only or immutable (see chattr(1)).
    PermissionDenied,

    ReadOnlyFileSystem,
} || UnexpectedError;

pub fn futimens(fd: fd_t, times: *const [2]timespec) FutimensError!void {
    if (builtin.os.tag == .wasi) {
        // TODO WASI encodes `wasi.fstflags` to signify magic values
        // similar to UTIME_NOW and UTIME_OMIT. Currently, we ignore
        // this here, but we should really handle it somehow.
        const atim = times[0].toTimestamp();
        const mtim = times[1].toTimestamp();
        switch (wasi.fd_filestat_set_times(fd, atim, mtim, wasi.FILESTAT_SET_ATIM | wasi.FILESTAT_SET_MTIM)) {
            wasi.ESUCCESS => return,
            wasi.EACCES => return error.AccessDenied,
            wasi.EPERM => return error.PermissionDenied,
            wasi.EBADF => unreachable, // always a race condition
            wasi.EFAULT => unreachable,
            wasi.EINVAL => unreachable,
            wasi.EROFS => return error.ReadOnlyFileSystem,
            else => |err| return unexpectedErrno(err),
        }
    }

    switch (errno(system.futimens(fd, times))) {
        0 => return,
        EACCES => return error.AccessDenied,
        EPERM => return error.PermissionDenied,
        EBADF => unreachable, // always a race condition
        EFAULT => unreachable,
        EINVAL => unreachable,
        EROFS => return error.ReadOnlyFileSystem,
        else => |err| return unexpectedErrno(err),
    }
}

pub const GetHostNameError = error{PermissionDenied} || UnexpectedError;

pub fn gethostname(name_buffer: *[HOST_NAME_MAX]u8) GetHostNameError![]u8 {
    if (builtin.link_libc) {
        switch (errno(system.gethostname(name_buffer, name_buffer.len))) {
            0 => return mem.spanZ(@ptrCast([*:0]u8, name_buffer)),
            EFAULT => unreachable,
            ENAMETOOLONG => unreachable, // HOST_NAME_MAX prevents this
            EPERM => return error.PermissionDenied,
            else => |err| return unexpectedErrno(err),
        }
    }
    if (builtin.os.tag == .linux) {
        const uts = uname();
        const hostname = mem.spanZ(@ptrCast([*:0]const u8, &uts.nodename));
        mem.copy(u8, name_buffer, hostname);
        return name_buffer[0..hostname.len];
    }

    @compileError("TODO implement gethostname for this OS");
}

pub fn uname() utsname {
    var uts: utsname = undefined;
    switch (errno(system.uname(&uts))) {
        0 => return uts,
        EFAULT => unreachable,
        else => unreachable,
    }
}

pub fn res_mkquery(
    op: u4,
    dname: []const u8,
    class: u8,
    ty: u8,
    data: []const u8,
    newrr: ?[*]const u8,
    buf: []u8,
) usize {
    // This implementation is ported from musl libc.
    // A more idiomatic "ziggy" implementation would be welcome.
    var name = dname;
    if (mem.endsWith(u8, name, ".")) name.len -= 1;
    assert(name.len <= 253);
    const n = 17 + name.len + @boolToInt(name.len != 0);

    // Construct query template - ID will be filled later
    var q: [280]u8 = undefined;
    @memset(&q, 0, n);
    q[2] = @as(u8, op) * 8 + 1;
    q[5] = 1;
    mem.copy(u8, q[13..], name);
    var i: usize = 13;
    var j: usize = undefined;
    while (q[i] != 0) : (i = j + 1) {
        j = i;
        while (q[j] != 0 and q[j] != '.') : (j += 1) {}
        // TODO determine the circumstances for this and whether or
        // not this should be an error.
        if (j - i - 1 > 62) unreachable;
        q[i - 1] = @intCast(u8, j - i);
    }
    q[i + 1] = ty;
    q[i + 3] = class;

    // Make a reasonably unpredictable id
    var ts: timespec = undefined;
    clock_gettime(CLOCK_REALTIME, &ts) catch {};
    const UInt = std.meta.Int(.unsigned, std.meta.bitCount(@TypeOf(ts.tv_nsec)));
    const unsec = @bitCast(UInt, ts.tv_nsec);
    const id = @truncate(u32, unsec + unsec / 65536);
    q[0] = @truncate(u8, id / 256);
    q[1] = @truncate(u8, id);

    mem.copy(u8, buf, q[0..n]);
    return n;
}

pub const SendError = error{
    /// (For UNIX domain sockets, which are identified by pathname) Write permission is  denied
    /// on  the destination socket file, or search permission is denied for one of the
    /// directories the path prefix.  (See path_resolution(7).)
    /// (For UDP sockets) An attempt was made to send to a network/broadcast address as  though
    /// it was a unicast address.
    AccessDenied,

    /// The socket is marked nonblocking and the requested operation would block, and
    /// there is no global event loop configured.
    /// It's also possible to get this error under the following condition:
    /// (Internet  domain datagram sockets) The socket referred to by sockfd had not previously
    /// been bound to an address and, upon attempting to bind it to an ephemeral port,  it  was
    /// determined that all port numbers in the ephemeral port range are currently in use.  See
    /// the discussion of /proc/sys/net/ipv4/ip_local_port_range in ip(7).
    WouldBlock,

    /// Another Fast Open is already in progress.
    FastOpenAlreadyInProgress,

    /// Connection reset by peer.
    ConnectionResetByPeer,

    /// The  socket  type requires that message be sent atomically, and the size of the message
    /// to be sent made this impossible. The message is not transmitted.
    MessageTooBig,

    /// The output queue for a network interface was full.  This generally indicates  that  the
    /// interface  has  stopped sending, but may be caused by transient congestion.  (Normally,
    /// this does not occur in Linux.  Packets are just silently dropped when  a  device  queue
    /// overflows.)
    /// This is also caused when there is not enough kernel memory available.
    SystemResources,

    /// The  local  end  has been shut down on a connection oriented socket.  In this case, the
    /// process will also receive a SIGPIPE unless MSG_NOSIGNAL is set.
    BrokenPipe,

    FileDescriptorNotASocket,
} || UnexpectedError;

/// Transmit a message to another socket.
///
/// The `sendto` call may be used only when the socket is in a connected state (so that the intended
/// recipient  is  known). The  following call
///
///     send(sockfd, buf, len, flags);
///
/// is equivalent to
///
///     sendto(sockfd, buf, len, flags, NULL, 0);
///
/// If  sendto()  is used on a connection-mode (`SOCK_STREAM`, `SOCK_SEQPACKET`) socket, the arguments
/// `dest_addr` and `addrlen` are asserted to be `null` and `0` respectively, and asserted
/// that the socket was actually connected.
/// Otherwise, the address of the target is given by `dest_addr` with `addrlen` specifying  its  size.
///
/// If the message is too long to pass atomically through the underlying protocol,
/// `SendError.MessageTooBig` is returned, and the message is not transmitted.
///
/// There is no  indication  of  failure  to  deliver.
///
/// When the message does not fit into the send buffer of  the  socket,  `sendto`  normally  blocks,
/// unless  the socket has been placed in nonblocking I/O mode.  In nonblocking mode it would fail
/// with `SendError.WouldBlock`.  The `select` call may be used  to  determine when it is
/// possible to send more data.
pub fn sendto(
    /// The file descriptor of the sending socket.
    sockfd: socket_t,
    /// Message to send.
    buf: []const u8,
    flags: u32,
    dest_addr: ?*const sockaddr,
    addrlen: socklen_t,
) SendError!usize {
    while (true) {
        const rc = system.sendto(sockfd, buf.ptr, buf.len, flags, dest_addr, addrlen);
<<<<<<< HEAD
        switch (errno(rc)) {
            0 => return @intCast(usize, rc),
            EACCES => return error.AccessDenied,
            EAGAIN => return error.WouldBlock,
            EALREADY => return error.FastOpenAlreadyInProgress,
            EBADF => unreachable, // always a race condition
            ECONNRESET => return error.ConnectionResetByPeer,
            EDESTADDRREQ => unreachable, // The socket is not connection-mode, and no peer address is set.
            EFAULT => unreachable, // An invalid user space address was specified for an argument.
            EINTR => continue,
            EINVAL => unreachable, // Invalid argument passed.
            EISCONN => unreachable, // connection-mode socket was connected already but a recipient was specified
            EMSGSIZE => return error.MessageTooBig,
            ENOBUFS => return error.SystemResources,
            ENOMEM => return error.SystemResources,
            ENOTCONN => unreachable, // The socket is not connected, and no target has been given.
            ENOTSOCK => unreachable, // The file descriptor sockfd does not refer to a socket.
            EOPNOTSUPP => unreachable, // Some bit in the flags argument is inappropriate for the socket type.
            EPIPE => return error.BrokenPipe,
            else => |err| return unexpectedErrno(err),
=======
        if (builtin.os.tag == .windows) {
            if (rc == windows.ws2_32.SOCKET_ERROR) {
                switch (windows.ws2_32.WSAGetLastError()) {
                    .WSAEACCES => return error.AccessDenied,
                    .WSAECONNRESET => return error.ConnectionResetByPeer,
                    .WSAEMSGSIZE => return error.MessageTooBig,
                    .WSAENOBUFS => return error.SystemResources,
                    .WSAENOTSOCK => return error.FileDescriptorNotASocket,
                    // TODO: handle more errors
                    else => |err| return windows.unexpectedWSAError(err),
                }
            } else {
                return @intCast(usize, rc);
            }
        } else {
            switch (errno(rc)) {
                0 => return @intCast(usize, rc),

                EACCES => return error.AccessDenied,
                EAGAIN => if (std.event.Loop.instance) |loop| {
                    loop.waitUntilFdWritable(sockfd);
                    continue;
                } else {
                    return error.WouldBlock;
                },
                EALREADY => return error.FastOpenAlreadyInProgress,
                EBADF => unreachable, // always a race condition
                ECONNRESET => return error.ConnectionResetByPeer,
                EDESTADDRREQ => unreachable, // The socket is not connection-mode, and no peer address is set.
                EFAULT => unreachable, // An invalid user space address was specified for an argument.
                EINTR => continue,
                EINVAL => unreachable, // Invalid argument passed.
                EISCONN => unreachable, // connection-mode socket was connected already but a recipient was specified
                EMSGSIZE => return error.MessageTooBig,
                ENOBUFS => return error.SystemResources,
                ENOMEM => return error.SystemResources,
                ENOTCONN => unreachable, // The socket is not connected, and no target has been given.
                ENOTSOCK => unreachable, // The file descriptor sockfd does not refer to a socket.
                EOPNOTSUPP => unreachable, // Some bit in the flags argument is inappropriate for the socket type.
                EPIPE => return error.BrokenPipe,
                else => |err| return unexpectedErrno(err),
            }
>>>>>>> 127fa800
        }
    }
}

/// Transmit a message to another socket.
///
/// The `send` call may be used only when the socket is in a connected state (so that the intended
/// recipient  is  known).   The  only  difference  between `send` and `write` is the presence of
/// flags.  With a zero flags argument, `send` is equivalent to  `write`.   Also,  the  following
/// call
///
///     send(sockfd, buf, len, flags);
///
/// is equivalent to
///
///     sendto(sockfd, buf, len, flags, NULL, 0);
///
/// There is no  indication  of  failure  to  deliver.
///
/// When the message does not fit into the send buffer of  the  socket,  `send`  normally  blocks,
/// unless  the socket has been placed in nonblocking I/O mode.  In nonblocking mode it would fail
/// with `SendError.WouldBlock`.  The `select` call may be used  to  determine when it is
/// possible to send more data.
pub fn send(
    /// The file descriptor of the sending socket.
    sockfd: socket_t,
    buf: []const u8,
    flags: u32,
) SendError!usize {
    return sendto(sockfd, buf, flags, null, 0);
}

pub const SendFileError = PReadError || WriteError || SendError;

fn count_iovec_bytes(iovs: []const iovec_const) usize {
    var count: usize = 0;
    for (iovs) |iov| {
        count += iov.iov_len;
    }
    return count;
}

/// Transfer data between file descriptors, with optional headers and trailers.
/// Returns the number of bytes written, which can be zero.
///
/// The `sendfile` call copies `in_len` bytes from one file descriptor to another. When possible,
/// this is done within the operating system kernel, which can provide better performance
/// characteristics than transferring data from kernel to user space and back, such as with
/// `read` and `write` calls. When `in_len` is `0`, it means to copy until the end of the input file has been
/// reached. Note, however, that partial writes are still possible in this case.
///
/// `in_fd` must be a file descriptor opened for reading, and `out_fd` must be a file descriptor
/// opened for writing. They may be any kind of file descriptor; however, if `in_fd` is not a regular
/// file system file, it may cause this function to fall back to calling `read` and `write`, in which case
/// atomicity guarantees no longer apply.
///
/// Copying begins reading at `in_offset`. The input file descriptor seek position is ignored and not updated.
/// If the output file descriptor has a seek position, it is updated as bytes are written. When
/// `in_offset` is past the end of the input file, it successfully reads 0 bytes.
///
/// `flags` has different meanings per operating system; refer to the respective man pages.
///
/// These systems support atomically sending everything, including headers and trailers:
/// * macOS
/// * FreeBSD
///
/// These systems support in-kernel data copying, but headers and trailers are not sent atomically:
/// * Linux
///
/// Other systems fall back to calling `read` / `write`.
///
/// Linux has a limit on how many bytes may be transferred in one `sendfile` call, which is `0x7ffff000`
/// on both 64-bit and 32-bit systems. This is due to using a signed C int as the return value, as
/// well as stuffing the errno codes into the last `4096` values. This is cited on the `sendfile` man page.
/// The limit on Darwin is `0x7fffffff`, trying to write more than that returns EINVAL.
/// The corresponding POSIX limit on this is `math.maxInt(isize)`.
pub fn sendfile(
    out_fd: fd_t,
    in_fd: fd_t,
    in_offset: u64,
    in_len: u64,
    headers: []const iovec_const,
    trailers: []const iovec_const,
    flags: u32,
) SendFileError!usize {
    var header_done = false;
    var total_written: usize = 0;

    // Prevents EOVERFLOW.
    const size_t = @Type(std.builtin.TypeInfo{
        .Int = .{
            .is_signed = false,
            .bits = @typeInfo(usize).Int.bits - 1,
        },
    });
    const max_count = switch (std.Target.current.os.tag) {
        .linux => 0x7ffff000,
        .macos, .ios, .watchos, .tvos => math.maxInt(i32),
        else => math.maxInt(size_t),
    };

    switch (std.Target.current.os.tag) {
        .linux => sf: {
            // sendfile() first appeared in Linux 2.2, glibc 2.1.
            const call_sf = comptime if (builtin.link_libc)
                std.c.versionCheck(.{ .major = 2, .minor = 1 }).ok
            else
                std.Target.current.os.version_range.linux.range.max.order(.{ .major = 2, .minor = 2 }) != .lt;
            if (!call_sf) break :sf;

            if (headers.len != 0) {
                const amt = try writev(out_fd, headers);
                total_written += amt;
                if (amt < count_iovec_bytes(headers)) return total_written;
                header_done = true;
            }

            // Here we match BSD behavior, making a zero count value send as many bytes as possible.
            const adjusted_count = if (in_len == 0) max_count else math.min(in_len, @as(size_t, max_count));

            while (true) {
                var offset: off_t = @bitCast(off_t, in_offset);
                const rc = system.sendfile(out_fd, in_fd, &offset, adjusted_count);
                switch (errno(rc)) {
                    0 => {
                        const amt = @bitCast(usize, rc);
                        total_written += amt;
                        if (in_len == 0 and amt == 0) {
                            // We have detected EOF from `in_fd`.
                            break;
                        } else if (amt < in_len) {
                            return total_written;
                        } else {
                            break;
                        }
                    },

                    EBADF => unreachable, // Always a race condition.
                    EFAULT => unreachable, // Segmentation fault.
                    EOVERFLOW => unreachable, // We avoid passing too large of a `count`.
                    ENOTCONN => unreachable, // `out_fd` is an unconnected socket.

                    EINVAL, ENOSYS => {
                        // EINVAL could be any of the following situations:
                        // * Descriptor is not valid or locked
                        // * an mmap(2)-like operation is  not  available  for in_fd
                        // * count is negative
                        // * out_fd has the O_APPEND flag set
                        // Because of the "mmap(2)-like operation" possibility, we fall back to doing read/write
                        // manually, the same as ENOSYS.
                        break :sf;
                    },
                    EAGAIN => if (std.event.Loop.instance) |loop| {
                        loop.waitUntilFdWritable(out_fd);
                        continue;
                    } else {
                        return error.WouldBlock;
                    },
                    EIO => return error.InputOutput,
                    EPIPE => return error.BrokenPipe,
                    ENOMEM => return error.SystemResources,
                    ENXIO => return error.Unseekable,
                    ESPIPE => return error.Unseekable,
                    else => |err| {
                        const discard = unexpectedErrno(err);
                        break :sf;
                    },
                }
            }

            if (trailers.len != 0) {
                total_written += try writev(out_fd, trailers);
            }

            return total_written;
        },
        .freebsd => sf: {
            var hdtr_data: std.c.sf_hdtr = undefined;
            var hdtr: ?*std.c.sf_hdtr = null;
            if (headers.len != 0 or trailers.len != 0) {
                // Here we carefully avoid `@intCast` by returning partial writes when
                // too many io vectors are provided.
                const hdr_cnt = math.cast(u31, headers.len) catch math.maxInt(u31);
                if (headers.len > hdr_cnt) return writev(out_fd, headers);

                const trl_cnt = math.cast(u31, trailers.len) catch math.maxInt(u31);

                hdtr_data = std.c.sf_hdtr{
                    .headers = headers.ptr,
                    .hdr_cnt = hdr_cnt,
                    .trailers = trailers.ptr,
                    .trl_cnt = trl_cnt,
                };
                hdtr = &hdtr_data;
            }

            const adjusted_count = math.min(in_len, max_count);

            while (true) {
                var sbytes: off_t = undefined;
                const offset = @bitCast(off_t, in_offset);
                const err = errno(system.sendfile(in_fd, out_fd, offset, adjusted_count, hdtr, &sbytes, flags));
                const amt = @bitCast(usize, sbytes);
                switch (err) {
                    0 => return amt,

                    EBADF => unreachable, // Always a race condition.
                    EFAULT => unreachable, // Segmentation fault.
                    ENOTCONN => unreachable, // `out_fd` is an unconnected socket.

                    EINVAL, EOPNOTSUPP, ENOTSOCK, ENOSYS => {
                        // EINVAL could be any of the following situations:
                        // * The fd argument is not a regular file.
                        // * The s argument is not a SOCK_STREAM type socket.
                        // * The offset argument is negative.
                        // Because of some of these possibilities, we fall back to doing read/write
                        // manually, the same as ENOSYS.
                        break :sf;
                    },

                    EINTR => if (amt != 0) return amt else continue,

                    EAGAIN => if (amt != 0) {
                        return amt;
                    } else if (std.event.Loop.instance) |loop| {
                        loop.waitUntilFdWritable(out_fd);
                        continue;
                    } else {
                        return error.WouldBlock;
                    },

                    EBUSY => if (amt != 0) {
                        return amt;
                    } else if (std.event.Loop.instance) |loop| {
                        loop.waitUntilFdReadable(in_fd);
                        continue;
                    } else {
                        return error.WouldBlock;
                    },

                    EIO => return error.InputOutput,
                    ENOBUFS => return error.SystemResources,
                    EPIPE => return error.BrokenPipe,

                    else => {
                        const discard = unexpectedErrno(err);
                        if (amt != 0) {
                            return amt;
                        } else {
                            break :sf;
                        }
                    },
                }
            }
        },
        .macos, .ios, .tvos, .watchos => sf: {
            var hdtr_data: std.c.sf_hdtr = undefined;
            var hdtr: ?*std.c.sf_hdtr = null;
            if (headers.len != 0 or trailers.len != 0) {
                // Here we carefully avoid `@intCast` by returning partial writes when
                // too many io vectors are provided.
                const hdr_cnt = math.cast(u31, headers.len) catch math.maxInt(u31);
                if (headers.len > hdr_cnt) return writev(out_fd, headers);

                const trl_cnt = math.cast(u31, trailers.len) catch math.maxInt(u31);

                hdtr_data = std.c.sf_hdtr{
                    .headers = headers.ptr,
                    .hdr_cnt = hdr_cnt,
                    .trailers = trailers.ptr,
                    .trl_cnt = trl_cnt,
                };
                hdtr = &hdtr_data;
            }

            const adjusted_count = math.min(in_len, @as(u63, max_count));

            while (true) {
                var sbytes: off_t = adjusted_count;
                const signed_offset = @bitCast(i64, in_offset);
                const err = errno(system.sendfile(in_fd, out_fd, signed_offset, &sbytes, hdtr, flags));
                const amt = @bitCast(usize, sbytes);
                switch (err) {
                    0 => return amt,

                    EBADF => unreachable, // Always a race condition.
                    EFAULT => unreachable, // Segmentation fault.
                    EINVAL => unreachable,
                    ENOTCONN => unreachable, // `out_fd` is an unconnected socket.

                    ENOTSUP, ENOTSOCK, ENOSYS => break :sf,

                    EINTR => if (amt != 0) return amt else continue,

                    EAGAIN => if (amt != 0) {
                        return amt;
                    } else if (std.event.Loop.instance) |loop| {
                        loop.waitUntilFdWritable(out_fd);
                        continue;
                    } else {
                        return error.WouldBlock;
                    },

                    EIO => return error.InputOutput,
                    EPIPE => return error.BrokenPipe,

                    else => {
                        const discard = unexpectedErrno(err);
                        if (amt != 0) {
                            return amt;
                        } else {
                            break :sf;
                        }
                    },
                }
            }
        },
        else => {}, // fall back to read/write
    }

    if (headers.len != 0 and !header_done) {
        const amt = try writev(out_fd, headers);
        total_written += amt;
        if (amt < count_iovec_bytes(headers)) return total_written;
    }

    rw: {
        var buf: [8 * 4096]u8 = undefined;
        // Here we match BSD behavior, making a zero count value send as many bytes as possible.
        const adjusted_count = if (in_len == 0) buf.len else math.min(buf.len, in_len);
        const amt_read = try pread(in_fd, buf[0..adjusted_count], in_offset);
        if (amt_read == 0) {
            if (in_len == 0) {
                // We have detected EOF from `in_fd`.
                break :rw;
            } else {
                return total_written;
            }
        }
        const amt_written = try write(out_fd, buf[0..amt_read]);
        total_written += amt_written;
        if (amt_written < in_len or in_len == 0) return total_written;
    }

    if (trailers.len != 0) {
        total_written += try writev(out_fd, trailers);
    }

    return total_written;
}

pub const CopyFileRangeError = error{
    FileTooBig,
    InputOutput,
    /// `fd_in` is not open for reading; or `fd_out` is not open  for  writing;
    /// or the  `O_APPEND`  flag  is  set  for `fd_out`.
    FilesOpenedWithWrongFlags,
    IsDir,
    OutOfMemory,
    NoSpaceLeft,
    Unseekable,
    PermissionDenied,
    FileBusy,
} || PReadError || PWriteError || UnexpectedError;

var has_copy_file_range_syscall = init: {
    const kernel_has_syscall = std.Target.current.os.isAtLeast(.linux, .{ .major = 4, .minor = 5 }) orelse true;
    break :init std.atomic.Int(bool).init(kernel_has_syscall);
};

/// Transfer data between file descriptors at specified offsets.
/// Returns the number of bytes written, which can less than requested.
///
/// The `copy_file_range` call copies `len` bytes from one file descriptor to another. When possible,
/// this is done within the operating system kernel, which can provide better performance
/// characteristics than transferring data from kernel to user space and back, such as with
/// `pread` and `pwrite` calls.
///
/// `fd_in` must be a file descriptor opened for reading, and `fd_out` must be a file descriptor
/// opened for writing. They may be any kind of file descriptor; however, if `fd_in` is not a regular
/// file system file, it may cause this function to fall back to calling `pread` and `pwrite`, in which case
/// atomicity guarantees no longer apply.
///
/// If `fd_in` and `fd_out` are the same, source and target ranges must not overlap.
/// The file descriptor seek positions are ignored and not updated.
/// When `off_in` is past the end of the input file, it successfully reads 0 bytes.
///
/// `flags` has different meanings per operating system; refer to the respective man pages.
///
/// These systems support in-kernel data copying:
/// * Linux 4.5 (cross-filesystem 5.3)
///
/// Other systems fall back to calling `pread` / `pwrite`.
///
/// Maximum offsets on Linux are `math.maxInt(i64)`.
pub fn copy_file_range(fd_in: fd_t, off_in: u64, fd_out: fd_t, off_out: u64, len: usize, flags: u32) CopyFileRangeError!usize {
    const use_c = std.c.versionCheck(.{ .major = 2, .minor = 27, .patch = 0 }).ok;

    if (std.Target.current.os.tag == .linux and
        (use_c or has_copy_file_range_syscall.get()))
    {
        const sys = if (use_c) std.c else linux;

        var off_in_copy = @bitCast(i64, off_in);
        var off_out_copy = @bitCast(i64, off_out);

        const rc = sys.copy_file_range(fd_in, &off_in_copy, fd_out, &off_out_copy, len, flags);
        switch (sys.getErrno(rc)) {
            0 => return @intCast(usize, rc),
            EBADF => return error.FilesOpenedWithWrongFlags,
            EFBIG => return error.FileTooBig,
            EIO => return error.InputOutput,
            EISDIR => return error.IsDir,
            ENOMEM => return error.OutOfMemory,
            ENOSPC => return error.NoSpaceLeft,
            EOVERFLOW => return error.Unseekable,
            EPERM => return error.PermissionDenied,
            ETXTBSY => return error.FileBusy,
            // these may not be regular files, try fallback
            EINVAL => {},
            // support for cross-filesystem copy added in Linux 5.3, use fallback
            EXDEV => {},
            // syscall added in Linux 4.5, use fallback
            ENOSYS => {
                has_copy_file_range_syscall.set(false);
            },
            else => |err| return unexpectedErrno(err),
        }
    }

    var buf: [8 * 4096]u8 = undefined;
    const adjusted_count = math.min(buf.len, len);
    const amt_read = try pread(fd_in, buf[0..adjusted_count], off_in);
    // TODO without @as the line below fails to compile for wasm32-wasi:
    // error: integer value 0 cannot be coerced to type 'os.PWriteError!usize'
    if (amt_read == 0) return @as(usize, 0);
    return pwrite(fd_out, buf[0..amt_read], off_out);
}

pub const PollError = error{
    /// The network subsystem has failed.
    NetworkSubsystemFailed,

    /// The kernel had no space to allocate file descriptor tables.
    SystemResources,
} || UnexpectedError;

pub fn poll(fds: []pollfd, timeout: i32) PollError!usize {
    while (true) {
        const rc = system.poll(fds.ptr, fds.len, timeout);
        if (builtin.os.tag == .windows) {
            if (rc == windows.ws2_32.SOCKET_ERROR) {
                switch (windows.ws2_32.WSAGetLastError()) {
                    .WSANOTINITIALISED => unreachable,
                    .WSAENETDOWN => return error.NetworkSubsystemFailed,
                    .WSAENOBUFS => return error.SystemResources,
                    // TODO: handle more errors
                    else => |err| return windows.unexpectedWSAError(err),
                }
            } else {
                return @intCast(usize, rc);
            }
        } else {
            switch (errno(rc)) {
                0 => return @intCast(usize, rc),
                EFAULT => unreachable,
                EINTR => continue,
                EINVAL => unreachable,
                ENOMEM => return error.SystemResources,
                else => |err| return unexpectedErrno(err),
            }
        }
        unreachable;
    }
}

pub const RecvFromError = error{
    /// The socket is marked nonblocking and the requested operation would block, and
    /// there is no global event loop configured.
    WouldBlock,

    /// A remote host refused to allow the network connection, typically because it is not
    /// running the requested service.
    ConnectionRefused,

    /// Could not allocate kernel memory.
    SystemResources,

    ConnectionResetByPeer,

    /// The socket has not been bound.
    SocketNotBound,

    /// The UDP message was too big for the buffer and part of it has been discarded
    MessageTooBig,

    /// The network subsystem has failed.
    NetworkSubsystemFailed,

    /// The socket is not connected (connection-oriented sockets only).
    SocketNotConnected,
} || UnexpectedError;

<<<<<<< HEAD
/// If `sockfd` is opened in non blocking mode, the function will
/// return error.WouldBlock when EAGAIN is received.
=======
pub fn recv(sock: socket_t, buf: []u8, flags: u32) RecvFromError!usize {
    return recvfrom(sock, buf, flags, null, null);
}

>>>>>>> 127fa800
pub fn recvfrom(
    sockfd: socket_t,
    buf: []u8,
    flags: u32,
    src_addr: ?*sockaddr,
    addrlen: ?*socklen_t,
) RecvFromError!usize {
    while (true) {
        const rc = system.recvfrom(sockfd, buf.ptr, buf.len, flags, src_addr, addrlen);
<<<<<<< HEAD
        switch (errno(rc)) {
            0 => return @intCast(usize, rc),
            EBADF => unreachable, // always a race condition
            EFAULT => unreachable,
            EINVAL => unreachable,
            ENOTCONN => unreachable,
            ENOTSOCK => unreachable,
            EINTR => continue,
            EAGAIN => return error.WouldBlock,
            ENOMEM => return error.SystemResources,
            ECONNREFUSED => return error.ConnectionRefused,
            else => |err| return unexpectedErrno(err),
=======
        if (builtin.os.tag == .windows) {
            if (rc == windows.ws2_32.SOCKET_ERROR) {
                switch (windows.ws2_32.WSAGetLastError()) {
                    .WSANOTINITIALISED => unreachable,
                    .WSAECONNRESET => return error.ConnectionResetByPeer,
                    .WSAEINVAL => return error.SocketNotBound,
                    .WSAEMSGSIZE => return error.MessageTooBig,
                    .WSAENETDOWN => return error.NetworkSubsystemFailed,
                    .WSAENOTCONN => return error.SocketNotConnected,
                    .WSAEWOULDBLOCK => return error.WouldBlock,
                    // TODO: handle more errors
                    else => |err| return windows.unexpectedWSAError(err),
                }
            } else {
                return @intCast(usize, rc);
            }
        } else {
            switch (errno(rc)) {
                0 => return @intCast(usize, rc),
                EBADF => unreachable, // always a race condition
                EFAULT => unreachable,
                EINVAL => unreachable,
                ENOTCONN => unreachable,
                ENOTSOCK => unreachable,
                EINTR => continue,
                EAGAIN => if (std.event.Loop.instance) |loop| {
                    loop.waitUntilFdReadable(sockfd);
                    continue;
                } else {
                    return error.WouldBlock;
                },
                ENOMEM => return error.SystemResources,
                ECONNREFUSED => return error.ConnectionRefused,
                else => |err| return unexpectedErrno(err),
            }
>>>>>>> 127fa800
        }
    }
}

pub const DnExpandError = error{InvalidDnsPacket};

pub fn dn_expand(
    msg: []const u8,
    comp_dn: []const u8,
    exp_dn: []u8,
) DnExpandError!usize {
    // This implementation is ported from musl libc.
    // A more idiomatic "ziggy" implementation would be welcome.
    var p = comp_dn.ptr;
    var len: usize = std.math.maxInt(usize);
    const end = msg.ptr + msg.len;
    if (p == end or exp_dn.len == 0) return error.InvalidDnsPacket;
    var dest = exp_dn.ptr;
    const dend = dest + std.math.min(exp_dn.len, 254);
    // detect reference loop using an iteration counter
    var i: usize = 0;
    while (i < msg.len) : (i += 2) {
        // loop invariants: p<end, dest<dend
        if ((p[0] & 0xc0) != 0) {
            if (p + 1 == end) return error.InvalidDnsPacket;
            var j = ((p[0] & @as(usize, 0x3f)) << 8) | p[1];
            if (len == std.math.maxInt(usize)) len = @ptrToInt(p) + 2 - @ptrToInt(comp_dn.ptr);
            if (j >= msg.len) return error.InvalidDnsPacket;
            p = msg.ptr + j;
        } else if (p[0] != 0) {
            if (dest != exp_dn.ptr) {
                dest.* = '.';
                dest += 1;
            }
            var j = p[0];
            p += 1;
            if (j >= @ptrToInt(end) - @ptrToInt(p) or j >= @ptrToInt(dend) - @ptrToInt(dest)) {
                return error.InvalidDnsPacket;
            }
            while (j != 0) {
                j -= 1;
                dest.* = p[0];
                dest += 1;
                p += 1;
            }
        } else {
            dest.* = 0;
            if (len == std.math.maxInt(usize)) len = @ptrToInt(p) + 1 - @ptrToInt(comp_dn.ptr);
            return len;
        }
    }
    return error.InvalidDnsPacket;
}

pub const SchedYieldError = error{
    /// The system is not configured to allow yielding
    SystemCannotYield,
};

pub fn sched_yield() SchedYieldError!void {
    if (builtin.os.tag == .windows) {
        // The return value has to do with how many other threads there are; it is not
        // an error condition on Windows.
        _ = windows.kernel32.SwitchToThread();
        return;
    }
    switch (errno(system.sched_yield())) {
        0 => return,
        ENOSYS => return error.SystemCannotYield,
        else => return error.SystemCannotYield,
    }
}

pub const SetSockOptError = error{
    /// The socket is already connected, and a specified option cannot be set while the socket is connected.
    AlreadyConnected,

    /// The option is not supported by the protocol.
    InvalidProtocolOption,

    /// The send and receive timeout values are too big to fit into the timeout fields in the socket structure.
    TimeoutTooBig,

    /// Insufficient resources are available in the system to complete the call.
    SystemResources,
} || UnexpectedError;

/// Set a socket's options.
pub fn setsockopt(fd: fd_t, level: u32, optname: u32, opt: []const u8) SetSockOptError!void {
    switch (errno(system.setsockopt(fd, level, optname, opt.ptr, @intCast(socklen_t, opt.len)))) {
        0 => {},
        EBADF => unreachable, // always a race condition
        ENOTSOCK => unreachable, // always a race condition
        EINVAL => unreachable,
        EFAULT => unreachable,
        EDOM => return error.TimeoutTooBig,
        EISCONN => return error.AlreadyConnected,
        ENOPROTOOPT => return error.InvalidProtocolOption,
        ENOMEM => return error.SystemResources,
        ENOBUFS => return error.SystemResources,
        else => |err| return unexpectedErrno(err),
    }
}

pub const MemFdCreateError = error{
    SystemFdQuotaExceeded,
    ProcessFdQuotaExceeded,
    OutOfMemory,

    /// memfd_create is available in Linux 3.17 and later. This error is returned
    /// for older kernel versions.
    SystemOutdated,
} || UnexpectedError;

pub const memfd_createC = @compileError("deprecated: renamed to memfd_createZ");

pub fn memfd_createZ(name: [*:0]const u8, flags: u32) MemFdCreateError!fd_t {
    // memfd_create is available only in glibc versions starting with 2.27.
    const use_c = std.c.versionCheck(.{ .major = 2, .minor = 27, .patch = 0 }).ok;
    const sys = if (use_c) std.c else linux;
    const getErrno = if (use_c) std.c.getErrno else linux.getErrno;
    const rc = sys.memfd_create(name, flags);
    switch (getErrno(rc)) {
        0 => return @intCast(fd_t, rc),
        EFAULT => unreachable, // name has invalid memory
        EINVAL => unreachable, // name/flags are faulty
        ENFILE => return error.SystemFdQuotaExceeded,
        EMFILE => return error.ProcessFdQuotaExceeded,
        ENOMEM => return error.OutOfMemory,
        ENOSYS => return error.SystemOutdated,
        else => |err| return unexpectedErrno(err),
    }
}

pub const MFD_NAME_PREFIX = "memfd:";
pub const MFD_MAX_NAME_LEN = NAME_MAX - MFD_NAME_PREFIX.len;
fn toMemFdPath(name: []const u8) ![MFD_MAX_NAME_LEN:0]u8 {
    var path_with_null: [MFD_MAX_NAME_LEN:0]u8 = undefined;
    // >= rather than > to make room for the null byte
    if (name.len >= MFD_MAX_NAME_LEN) return error.NameTooLong;
    mem.copy(u8, &path_with_null, name);
    path_with_null[name.len] = 0;
    return path_with_null;
}

pub fn memfd_create(name: []const u8, flags: u32) !fd_t {
    const name_t = try toMemFdPath(name);
    return memfd_createZ(&name_t, flags);
}

pub fn getrusage(who: i32) rusage {
    var result: rusage = undefined;
    const rc = system.getrusage(who, &result);
    switch (errno(rc)) {
        0 => return result,
        EINVAL => unreachable,
        EFAULT => unreachable,
        else => unreachable,
    }
}

pub const TermiosGetError = error{NotATerminal} || UnexpectedError;

pub fn tcgetattr(handle: fd_t) TermiosGetError!termios {
    while (true) {
        var term: termios = undefined;
        switch (errno(system.tcgetattr(handle, &term))) {
            0 => return term,
            EINTR => continue,
            EBADF => unreachable,
            ENOTTY => return error.NotATerminal,
            else => |err| return unexpectedErrno(err),
        }
    }
}

pub const TermiosSetError = TermiosGetError || error{ProcessOrphaned};

pub fn tcsetattr(handle: fd_t, optional_action: TCSA, termios_p: termios) TermiosSetError!void {
    while (true) {
        switch (errno(system.tcsetattr(handle, optional_action, &termios_p))) {
            0 => return,
            EBADF => unreachable,
            EINTR => continue,
            EINVAL => unreachable,
            ENOTTY => return error.NotATerminal,
            EIO => return error.ProcessOrphaned,
            else => |err| return unexpectedErrno(err),
        }
    }
}

const IoCtl_SIOCGIFINDEX_Error = error{
    FileSystem,
    InterfaceNotFound,
} || UnexpectedError;

pub fn ioctl_SIOCGIFINDEX(fd: fd_t, ifr: *ifreq) IoCtl_SIOCGIFINDEX_Error!void {
    while (true) {
        switch (errno(system.ioctl(fd, SIOCGIFINDEX, @ptrToInt(ifr)))) {
            0 => return,
            EINVAL => unreachable, // Bad parameters.
            ENOTTY => unreachable,
            ENXIO => unreachable,
            EBADF => unreachable, // Always a race condition.
            EFAULT => unreachable, // Bad pointer parameter.
            EINTR => continue,
            EIO => return error.FileSystem,
            ENODEV => return error.InterfaceNotFound,
            else => |err| return unexpectedErrno(err),
        }
    }
}

pub fn signalfd(fd: fd_t, mask: *const sigset_t, flags: u32) !fd_t {
    const rc = system.signalfd(fd, mask, flags);
    switch (errno(rc)) {
        0 => return @intCast(fd_t, rc),
        EBADF, EINVAL => unreachable,
        ENFILE => return error.SystemFdQuotaExceeded,
        ENOMEM => return error.SystemResources,
        EMFILE => return error.ProcessResources,
        ENODEV => return error.InodeMountFail,
        ENOSYS => return error.SystemOutdated,
        else => |err| return std.os.unexpectedErrno(err),
    }
}

pub const SyncError = error{
    InputOutput,
    NoSpaceLeft,
    DiskQuota,
    AccessDenied,
} || UnexpectedError;

/// Write all pending file contents and metadata modifications to all filesystems.
pub fn sync() void {
    system.sync();
}

/// Write all pending file contents and metadata modifications to the filesystem which contains the specified file.
pub fn syncfs(fd: fd_t) SyncError!void {
    const rc = system.syncfs(fd);
    switch (errno(rc)) {
        0 => return,
        EBADF, EINVAL, EROFS => unreachable,
        EIO => return error.InputOutput,
        ENOSPC => return error.NoSpaceLeft,
        EDQUOT => return error.DiskQuota,
        else => |err| return std.os.unexpectedErrno(err),
    }
}

/// Write all pending file contents and metadata modifications for the specified file descriptor to the underlying filesystem.
pub fn fsync(fd: fd_t) SyncError!void {
    if (std.Target.current.os.tag == .windows) {
        if (windows.kernel32.FlushFileBuffers(fd) != 0)
            return;
        switch (windows.kernel32.GetLastError()) {
            .SUCCESS => return,
            .INVALID_HANDLE => unreachable,
            .ACCESS_DENIED => return error.AccessDenied, // a sync was performed but the system couldn't update the access time
            .UNEXP_NET_ERR => return error.InputOutput,
            else => return error.InputOutput,
        }
    }
    const rc = system.fsync(fd);
    switch (errno(rc)) {
        0 => return,
        EBADF, EINVAL, EROFS => unreachable,
        EIO => return error.InputOutput,
        ENOSPC => return error.NoSpaceLeft,
        EDQUOT => return error.DiskQuota,
        else => |err| return std.os.unexpectedErrno(err),
    }
}

/// Write all pending file contents for the specified file descriptor to the underlying filesystem, but not necessarily the metadata.
pub fn fdatasync(fd: fd_t) SyncError!void {
    if (std.Target.current.os.tag == .windows) {
        return fsync(fd) catch |err| switch (err) {
            SyncError.AccessDenied => return, // fdatasync doesn't promise that the access time was synced
            else => return err,
        };
    }
    const rc = system.fdatasync(fd);
    switch (errno(rc)) {
        0 => return,
        EBADF, EINVAL, EROFS => unreachable,
        EIO => return error.InputOutput,
        ENOSPC => return error.NoSpaceLeft,
        EDQUOT => return error.DiskQuota,
        else => |err| return std.os.unexpectedErrno(err),
    }
}

pub const PrctlError = error{
    /// Can only occur with PR_SET_SECCOMP/SECCOMP_MODE_FILTER or
    /// PR_SET_MM/PR_SET_MM_EXE_FILE
    AccessDenied,
    /// Can only occur with PR_SET_MM/PR_SET_MM_EXE_FILE
    InvalidFileDescriptor,
    InvalidAddress,
    /// Can only occur with PR_SET_SPECULATION_CTRL, PR_MPX_ENABLE_MANAGEMENT,
    /// or PR_MPX_DISABLE_MANAGEMENT
    UnsupportedFeature,
    /// Can only occur wih PR_SET_FP_MODE
    OperationNotSupported,
    PermissionDenied,
} || UnexpectedError;

pub fn prctl(option: i32, args: anytype) PrctlError!u31 {
    if (@typeInfo(@TypeOf(args)) != .Struct)
        @compileError("Expected tuple or struct argument, found " ++ @typeName(@TypeOf(args)));
    if (args.len > 4)
        @compileError("prctl takes a maximum of 4 optional arguments");

    var buf: [4]usize = undefined;
    inline for (args) |arg, i| buf[i] = arg;

    const rc = system.prctl(option, buf[0], buf[1], buf[2], buf[3]);
    switch (errno(rc)) {
        0 => return @intCast(u31, rc),
        EACCES => return error.AccessDenied,
        EBADF => return error.InvalidFileDescriptor,
        EFAULT => return error.InvalidAddress,
        EINVAL => unreachable,
        ENODEV, ENXIO => return error.UnsupportedFeature,
        EOPNOTSUPP => return error.OperationNotSupported,
        EPERM, EBUSY => return error.PermissionDenied,
        ERANGE => unreachable,
        else => |err| return std.os.unexpectedErrno(err),
    }
}

pub const GetrlimitError = UnexpectedError;

pub fn getrlimit(resource: rlimit_resource) GetrlimitError!rlimit {
    // TODO implement for systems other than linux and enable test
    var limits: rlimit = undefined;
    const rc = system.getrlimit(resource, &limits);
    switch (errno(rc)) {
        0 => return limits,
        EFAULT => unreachable, // bogus pointer
        EINVAL => unreachable,
        else => |err| return std.os.unexpectedErrno(err),
    }
}

pub const SetrlimitError = error{PermissionDenied} || UnexpectedError;

pub fn setrlimit(resource: rlimit_resource, limits: rlimit) SetrlimitError!void {
    // TODO implement for systems other than linux and enable test
    const rc = system.setrlimit(resource, &limits);
    switch (errno(rc)) {
        0 => return,
        EFAULT => unreachable, // bogus pointer
        EINVAL => unreachable,
        EPERM => return error.PermissionDenied,
        else => |err| return std.os.unexpectedErrno(err),
    }
}<|MERGE_RESOLUTION|>--- conflicted
+++ resolved
@@ -2922,25 +2922,6 @@
                     .WSAEWOULDBLOCK => return error.WouldBlock,
                     else => |err| return windows.unexpectedWSAError(err),
                 }
-<<<<<<< HEAD
-                return fd;
-            },
-            EINTR => continue,
-            EAGAIN => return error.WouldBlock,
-            EBADF => unreachable, // always a race condition
-            ECONNABORTED => return error.ConnectionAborted,
-            EFAULT => unreachable,
-            EINVAL => return error.SocketNotListening,
-            ENOTSOCK => unreachable,
-            EMFILE => return error.ProcessFdQuotaExceeded,
-            ENFILE => return error.SystemFdQuotaExceeded,
-            ENOBUFS => return error.SystemResources,
-            ENOMEM => return error.SystemResources,
-            EOPNOTSUPP => unreachable,
-            EPROTO => return error.ProtocolFailure,
-            EPERM => return error.BlockedByFirewall,
-            else => |err| return unexpectedErrno(err),
-=======
             } else {
                 break rc;
             }
@@ -2950,12 +2931,7 @@
                     break @intCast(socket_t, rc);
                 },
                 EINTR => continue,
-                EAGAIN => if (std.event.Loop.instance) |loop| {
-                    loop.waitUntilFdReadable(sock);
-                    continue;
-                } else {
-                    return error.WouldBlock;
-                },
+                EAGAIN => return error.WouldBlock,
                 EBADF => unreachable, // always a race condition
                 ECONNABORTED => return error.ConnectionAborted,
                 EFAULT => unreachable,
@@ -2970,7 +2946,6 @@
                 EPERM => return error.BlockedByFirewall,
                 else => |err| return unexpectedErrno(err),
             }
->>>>>>> 127fa800
         }
     } else unreachable;
 
@@ -3171,13 +3146,9 @@
 } || UnexpectedError;
 
 /// Initiate a connection on a socket.
-<<<<<<< HEAD
 /// If `sockfd` is opened in non blocking mode, the function will
 /// return error.WouldBlock when EAGAIN or EINPROGRESS is received.
-pub fn connect(sockfd: socket_t, sock_addr: *const sockaddr, len: socklen_t) ConnectError!void {
-=======
 pub fn connect(sock: socket_t, sock_addr: *const sockaddr, len: socklen_t) ConnectError!void {
->>>>>>> 127fa800
     if (builtin.os.tag == .windows) {
         const rc = windows.ws2_32.connect(sock, sock_addr, @intCast(i32, len));
         if (rc == 0) return;
@@ -3209,15 +3180,7 @@
             EADDRINUSE => return error.AddressInUse,
             EADDRNOTAVAIL => return error.AddressNotAvailable,
             EAFNOSUPPORT => return error.AddressFamilyNotSupported,
-<<<<<<< HEAD
             EAGAIN, EINPROGRESS => return error.WouldBlock,
-=======
-            EAGAIN, EINPROGRESS => {
-                const loop = std.event.Loop.instance orelse return error.WouldBlock;
-                loop.waitUntilFdWritable(sock);
-                return getsockoptError(sock);
-            },
->>>>>>> 127fa800
             EALREADY => unreachable, // The socket is nonblocking and a previous connection attempt has not yet been completed.
             EBADF => unreachable, // sockfd is not a valid open file descriptor.
             ECONNREFUSED => return error.ConnectionRefused,
@@ -4745,28 +4708,6 @@
 ) SendError!usize {
     while (true) {
         const rc = system.sendto(sockfd, buf.ptr, buf.len, flags, dest_addr, addrlen);
-<<<<<<< HEAD
-        switch (errno(rc)) {
-            0 => return @intCast(usize, rc),
-            EACCES => return error.AccessDenied,
-            EAGAIN => return error.WouldBlock,
-            EALREADY => return error.FastOpenAlreadyInProgress,
-            EBADF => unreachable, // always a race condition
-            ECONNRESET => return error.ConnectionResetByPeer,
-            EDESTADDRREQ => unreachable, // The socket is not connection-mode, and no peer address is set.
-            EFAULT => unreachable, // An invalid user space address was specified for an argument.
-            EINTR => continue,
-            EINVAL => unreachable, // Invalid argument passed.
-            EISCONN => unreachable, // connection-mode socket was connected already but a recipient was specified
-            EMSGSIZE => return error.MessageTooBig,
-            ENOBUFS => return error.SystemResources,
-            ENOMEM => return error.SystemResources,
-            ENOTCONN => unreachable, // The socket is not connected, and no target has been given.
-            ENOTSOCK => unreachable, // The file descriptor sockfd does not refer to a socket.
-            EOPNOTSUPP => unreachable, // Some bit in the flags argument is inappropriate for the socket type.
-            EPIPE => return error.BrokenPipe,
-            else => |err| return unexpectedErrno(err),
-=======
         if (builtin.os.tag == .windows) {
             if (rc == windows.ws2_32.SOCKET_ERROR) {
                 switch (windows.ws2_32.WSAGetLastError()) {
@@ -4786,12 +4727,7 @@
                 0 => return @intCast(usize, rc),
 
                 EACCES => return error.AccessDenied,
-                EAGAIN => if (std.event.Loop.instance) |loop| {
-                    loop.waitUntilFdWritable(sockfd);
-                    continue;
-                } else {
-                    return error.WouldBlock;
-                },
+                EAGAIN => return error.WouldBlock,
                 EALREADY => return error.FastOpenAlreadyInProgress,
                 EBADF => unreachable, // always a race condition
                 ECONNRESET => return error.ConnectionResetByPeer,
@@ -4809,7 +4745,6 @@
                 EPIPE => return error.BrokenPipe,
                 else => |err| return unexpectedErrno(err),
             }
->>>>>>> 127fa800
         }
     }
 }
@@ -5313,15 +5248,12 @@
     SocketNotConnected,
 } || UnexpectedError;
 
-<<<<<<< HEAD
+pub fn recv(sock: socket_t, buf: []u8, flags: u32) RecvFromError!usize {
+    return recvfrom(sock, buf, flags, null, null);
+}
+
 /// If `sockfd` is opened in non blocking mode, the function will
 /// return error.WouldBlock when EAGAIN is received.
-=======
-pub fn recv(sock: socket_t, buf: []u8, flags: u32) RecvFromError!usize {
-    return recvfrom(sock, buf, flags, null, null);
-}
-
->>>>>>> 127fa800
 pub fn recvfrom(
     sockfd: socket_t,
     buf: []u8,
@@ -5331,20 +5263,6 @@
 ) RecvFromError!usize {
     while (true) {
         const rc = system.recvfrom(sockfd, buf.ptr, buf.len, flags, src_addr, addrlen);
-<<<<<<< HEAD
-        switch (errno(rc)) {
-            0 => return @intCast(usize, rc),
-            EBADF => unreachable, // always a race condition
-            EFAULT => unreachable,
-            EINVAL => unreachable,
-            ENOTCONN => unreachable,
-            ENOTSOCK => unreachable,
-            EINTR => continue,
-            EAGAIN => return error.WouldBlock,
-            ENOMEM => return error.SystemResources,
-            ECONNREFUSED => return error.ConnectionRefused,
-            else => |err| return unexpectedErrno(err),
-=======
         if (builtin.os.tag == .windows) {
             if (rc == windows.ws2_32.SOCKET_ERROR) {
                 switch (windows.ws2_32.WSAGetLastError()) {
@@ -5370,17 +5288,11 @@
                 ENOTCONN => unreachable,
                 ENOTSOCK => unreachable,
                 EINTR => continue,
-                EAGAIN => if (std.event.Loop.instance) |loop| {
-                    loop.waitUntilFdReadable(sockfd);
-                    continue;
-                } else {
-                    return error.WouldBlock;
-                },
+                EAGAIN => return error.WouldBlock,
                 ENOMEM => return error.SystemResources,
                 ECONNREFUSED => return error.ConnectionRefused,
                 else => |err| return unexpectedErrno(err),
             }
->>>>>>> 127fa800
         }
     }
 }
